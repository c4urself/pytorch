--- conflicted
+++ resolved
@@ -102,11 +102,7 @@
 def extract_kwargs(arg):
     kwargs = {
         "offsets": arg.offsets,
-<<<<<<< HEAD
-        "nb_tensors": arg.nb_tensors,
-        "raggedness_id": arg.raggedness_id,
-=======
->>>>>>> 402f28e4
+        "raggedness_id": arg.raggedness_id
     }
     return kwargs
 
