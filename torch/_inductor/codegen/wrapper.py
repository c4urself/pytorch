--- conflicted
+++ resolved
@@ -291,11 +291,17 @@
         self.comment = "#"
         self.namespace = ""
         self.none_str = "None"
+        self.optional_tensor_str = "None"
         self.size = "size()"
         self.stride = "stride()"
         self.last_seen_device_guard_index = None
         self.supports_intermediate_hooks = True
         self.expr_printer = pexpr
+        # Not all the dynamic symbols will be used in the generated code. This
+        # set contains those actually being defined by something like
+        # "{self.declare_shape} s0 = ...". It ensures that we are not going to
+        # emit queries for undefined symbols.
+        self.defined_symbols = set()
 
         self.write_header()
         self.write_prefix()
@@ -488,10 +494,6 @@
         outputs=None,
     ):
         self.writeline(f"{name} = {kernel}({', '.join(codegen_args)})")
-
-    def generate_inf_and_nan_checker(self, node):
-        # TODO: Add check for python too.
-        pass
 
     @dynamo_timed
     def generate(self):
@@ -594,6 +596,7 @@
         for name, shape in graph_inputs_expr:
             shape = V.graph.sizevars.simplify(shape)
             if shape in needed:
+                self.defined_symbols.add(shape)
                 needed.remove(shape)
                 code.writeline(f"{self.declare}{shape} = {name}{self.ending}")
 
@@ -602,6 +605,7 @@
             for dim, shape in enumerate(shapes):
                 shape = V.graph.sizevars.simplify(shape)
                 if shape in needed:
+                    self.defined_symbols.add(shape)
                     needed.remove(shape)
                     code.writeline(
                         f"{self.declare}{shape} = {sizeof(name)}[{dim}]{self.ending}"
@@ -612,6 +616,7 @@
             for dim, shape in enumerate(shapes):
                 shape = V.graph.sizevars.simplify(shape)
                 if shape in needed:
+                    self.defined_symbols.add(shape)
                     needed.remove(shape)
                     code.writeline(
                         f"{self.declare}{shape} = {strideof(name)}[{dim}]{self.ending}"
@@ -950,6 +955,7 @@
 
     def __init__(self):
         super().__init__()
+        from ..ir import OptionalTensor
 
         self.declare = "auto "
         self.ending = ";"
@@ -958,6 +964,7 @@
         self.comment = "//"
         self.namespace = "at::"
         self.none_str = "at::Tensor()"
+        self.optional_tensor_str = repr(OptionalTensor())
         self.extern_call_ops = set()
         self.size = "sizes()"
         self.stride = "strides()"
@@ -1087,8 +1094,26 @@
         info_kind: str,
         idx: int,
         name: str,
+        dtype: str,
+        sizes: List[sympy.Expr],
     ):
         self.prefix.writeline(f"""{info_kind}[{idx}].name = "{name}";""")
+        self.prefix.writeline(f"""{info_kind}[{idx}].dtype = "{dtype}";""")
+        self.prefix.writeline(f"{info_kind}[{idx}].shape.reserve({len(sizes)});")
+        for size in sizes:
+            if isinstance(size, sympy.Integer):
+                self.prefix.writeline(
+                    f"{info_kind}[{idx}].shape.push_back(make_static_dim({size}));"
+                )
+            else:
+                size = V.graph.sizevars.simplify(size)
+                # FIXME: handle non-Symbol cases later.
+                assert isinstance(
+                    size, sympy.Symbol
+                ), f"expected {size=} to be a Symbol"
+                self.prefix.writeline(
+                    f"{info_kind}[{idx}].shape.push_back({size.name});"
+                )
 
     def write_wrapper_decl(self):
         inputs_len = len(V.graph.graph_inputs.keys())
@@ -1103,7 +1128,7 @@
                         output_handles, // array for writing output AtenTensorHandle; handles
                                         // will be stolen by the caller; the array itself is
                                         // borrowed
-                    DeviceStreamType stream,
+                    cudaStream_t stream,
                     AOTIProxyExecutorHandle proxy_executor
                 ) {
                 """
@@ -1113,7 +1138,7 @@
                 f"""std::vector<at::Tensor> {self.call_func_name}(const std::vector<at::Tensor>& inputs) {{"""
             )
         with self.prefix.indent():
-            # assign inputs and outputs in both cases so the later codegen can be simplified
+            # assign inputs and outpus in both cases so the later codegen can be simplified
             if V.graph.aot_mode:
                 if config.aot_inductor.abi_compatible:
                     self.prefix.splice(
@@ -1181,8 +1206,26 @@
 
             if V.graph.aot_mode:
                 self.prefix.writeline("inputs.clear();")
-                self.prefix.writeline(
-                    "auto& kernels = *dynamic_cast<AOTInductorModelKernels*>(this->kernels_.get());"
+                dynamic_symbols = [
+                    s
+                    for s in V.graph.sizevars.free_symbols()
+                    if s in self.defined_symbols
+                ]
+                for dim in dynamic_symbols:
+                    self.prefix.writeline(
+                        f'auto dim_{dim} = find_dynamic_dim("{dim}");'
+                    )
+                    self.prefix.writeline(f"dim_{dim}->set_value({dim});")
+
+            if not config.aot_inductor.abi_compatible:
+                self.wrapper_call.splice(
+                    """
+                    c10::optional<at::Scalar> optional_scalar;
+                    c10::optional<c10::string_view> optional_string;
+                    c10::optional<at::Layout> optional_layout;
+                    c10::optional<at::Tensor> optional_tensor;
+                    c10::List<c10::optional<at::Scalar>> optional_list;
+                    """
                 )
 
     def codegen_input_size_var_decl(self, code: IndentedBuffer, name):
@@ -1203,24 +1246,19 @@
         else:
             super().codegen_input_stride_var_decl(code, name)
 
-    def codegen_model_kernels(self):
-        self.prefix.writeline("namespace {")
-        self.prefix.writeline(
-            "class AOTInductorModelKernels : public AOTInductorModelKernelsBase {"
-        )
-        self.prefix.writeline("  public:")
-        for kernel in self.src_to_kernel.values():
-            self.prefix.writeline(f"    CUfunction {kernel}{{nullptr}};")
-        self.prefix.writeline("};")
-        self.prefix.writeline("}  // namespace")
-
     def codegen_model_constructor(self):
         """
         // Generated code example
         AOTInductorModel::AOTInductorModel()
             : AOTInductorModelBase(4, 1) {
+        auto s0 = make_dynamic_dim("s0", 2048);
         inputs_info_[0].name = "input0";
-        inputs_info_[0].dtype = "torch.float16";
+        inputs_info_[0].shape.reserve(2);
+        inputs_info_[0].shape.push_back(make_static_dim(10));
+        inputs_info_[0].shape.push_back(make_static_dim(64));
+        inputs_info_[1].shape.reserve(2);
+        inputs_info_[1].shape.push_back(s0);
+        inputs_info_[1].shape.push_back(make_static_dim(64));
         ...
         constants_info_[0].name = "L__self___weight";
         constants_info_[0].dtype = at::kFloat;
@@ -1230,9 +1268,23 @@
         constants_info_[0].stride = {32, 1};
         ...
         outputs_info_[0].name = "output0";
-        outputs_info_[0].dtype = "torch.float16";
+        outputs_info_[0].shape.reserve(2);
+        outputs_info_[0].shape.push_back(s0);
+        outputs_info_[0].shape.push_back(make_static_dim(10));
         }
         """
+
+        def codegen_dynamic_dims():
+            dynamic_symbols = V.graph.sizevars.free_symbols()
+            for dim in dynamic_symbols:
+                var_to_range = V.graph.sizevars.shape_env.var_to_range
+                dim_range = var_to_range.get(dim, None)
+                assert (
+                    dim_range is not None
+                ), f"Could not find dim_range for {dim=} from {var_to_range=}"
+                self.prefix.writeline(
+                    f'auto {dim.name} = make_dynamic_dim("{dim.name}", {dim_range.lower}, {dim_range.upper});'
+                )
 
         num_inputs = len(V.graph.graph_inputs)
         num_outputs = len(V.graph.graph_outputs)
@@ -1245,11 +1297,14 @@
         )
 
         with self.prefix.indent():
+            codegen_dynamic_dims()
             for idx, (name, inp) in enumerate(V.graph.graph_inputs.items()):
                 assert not isinstance(
                     inp, sympy.Expr
                 ), f"input {name=} cannot be symbolic"
-                self.write_input_output_info("inputs_info_", idx, name)
+                sizes = inp.get_size()
+                dtype = V.graph.graph_inputs[name].get_dtype()
+                self.write_input_output_info("inputs_info_", idx, name, dtype, sizes)
 
             for idx, (name, tensor) in enumerate(V.graph.constants.items()):
                 assert isinstance(tensor, torch.Tensor)
@@ -1278,18 +1333,15 @@
                 assert not isinstance(
                     output, sympy.Expr
                 ), f"output {name=} cannot be symbolic"
+                sizes = output.get_size()
                 name = f"output{idx}"
-                self.write_input_output_info("outputs_info_", idx, name)
-
-            self.prefix.writeline(
-                "this->kernels_ = std::make_unique<AOTInductorModelKernels>();"
-            )
+                dtype = output.get_dtype()
+                self.write_input_output_info("outputs_info_", idx, name, dtype, sizes)
 
         self.prefix.writeline("}")
 
     def generate(self):
         if V.graph.aot_mode:
-            self.codegen_model_kernels()
             self.codegen_model_constructor()
         self.write_wrapper_decl()
         return super().generate()
@@ -1487,13 +1539,6 @@
             'RECORD_FUNCTION("inductor_wrapper_call", c10::ArrayRef<c10::IValue>());'
         )
 
-    def generate_inf_and_nan_checker(self, nodes):
-        for buf in nodes.get_names():
-            # TODO: Add buf name directly into check_inf_and_nan.
-            self.writeline(
-                f"AOTI_TORCH_ERROR_CODE_CHECK(aoti_check_inf_and_nan({buf}));"
-            )
-
     def codegen_device(self, device):
         if config.aot_inductor.abi_compatible:
             return f"aoti_torch_device_type_{device.type}(),{device.index if device.index else 0}"
@@ -1587,36 +1632,6 @@
             writer.writeline(
                 f"AOTI_TORCH_ERROR_CODE_CHECK(aoti_torch__reinterpret_tensor({', '.join(args)}));"
             )
-
-            # NB, the return handle here represents a temporary tensor, which will be automatically
-            # released.
-            # Here's a sample usage in the cpp wrapper code:
-            # ```
-            # aoti_torch_addmm_out(
-            #     buf1,
-            #     arg1_1,
-            #     RAIIAtenTensorHandle(tmp_tensor_handle_0),
-            #     buf0,
-            #     1L,
-            #     1L));
-            # ```
-            # RAIIAtenTensorHandle(tmp_tensor_handle_0) will be released after the call to addmm_out.
-            # This could be problematic when it's used in a different pattern, for example:
-            # ````
-            # AtenTensorHandle tensor_args[] = {RAIIAtenTensorHandle(tmp_tensor_handle_2), buf5, buf6};
-            # aoti_torch_proxy_executor_call_function(..., tensor_args);
-            # ````
-            # RAIIAtenTensorHandle(tmp_tensor_handle_2) will be invalid when it's used in the latter
-            # kernel call.
-            #
-            # This is solved by updating the proxy_executor invocation to
-            # ```
-            # aoti_torch_proxy_executor_call_function(...,
-            #     std::vector<AtenTensorHandle>{
-            #         RAIIAtenTensorHandle(tmp_tensor_handle_2), buf5, buf6
-            #     }.data()
-            # );
-            # ```
             return f"RAIIAtenTensorHandle({tmp_name})"
         else:
             args = [name, size, stride, offset]
@@ -1654,13 +1669,16 @@
                 torch.DeviceObjType,
             )
             inductor_tensor_buffers = (
-                ir.Buffer,
-                ir.ReinterpretView,
+                ir.InputBuffer,
+                ir.ComputedBuffer,
+                ir.ConcatKernel,
+                ir.ExternKernelOut,
+                ir.MultiOutput,
             )
 
             if isinstance(arg_type, torch.TensorType):
                 assert isinstance(arg, inductor_tensor_buffers), f"got {type(arg)}"
-                new_tensor_args.append(f"{arg.codegen_reference()}")
+                new_tensor_args.append(f"{arg.name}.get()")
             elif isinstance(arg_type, (torch.IntType, torch.SymIntType)):
                 # int or SymInt
                 assert isinstance(arg, int)
@@ -1676,7 +1694,7 @@
 
                 # List[Tensor]
                 if isinstance(arg_type.getElementType(), torch.TensorType):
-                    new_tensor_args.extend([f"{a.codegen_reference()}" for a in arg])
+                    new_tensor_args.extend([f"{a.name}.get()" for a in arg])
                 # List[Optional[Tensor]]
                 elif isinstance(
                     arg_type.getElementType(), torch.OptionalType
@@ -1684,7 +1702,7 @@
                     arg_type.getElementType().getElementType(), torch.TensorType
                 ):
                     new_tensor_args.extend(
-                        [f"{a.codegen_reference()}" for a in arg if a is not None]
+                        [f"{a.name}.get()" for a in arg if a is not None]
                     )
                 # List [int] or List[SymInt]
                 elif isinstance(
@@ -1723,16 +1741,12 @@
                     f"AOTI_TORCH_ERROR_CODE_CHECK(aoti_torch_new_uninitialized_tensor(&{arg}_handle));"
                 )
                 self.writeline(f"RAIIAtenTensorHandle {arg}({arg}_handle);")
-<<<<<<< HEAD
-                new_tensor_args.append(f"{arg}")
-=======
                 new_tensor_args.append(f"{arg}.get()")
             elif isinstance(return_type, torch.ListType) and isinstance(
                 return_type.getElementType(), torch.TensorType
             ):
                 # TODO: handle tensor list return type
                 raise NotImplementedError("NYI support for return type: List[Tensor]")
->>>>>>> 5c42a797
             elif isinstance(return_type, torch.SymIntType):
                 raise NotImplementedError("NYI support for return type: SymInt")
             elif isinstance(return_type, torch.ListType) and isinstance(
@@ -1832,8 +1846,15 @@
             op_overload, raw_args, output_args
         )
 
+        tensor_args_var = f"tensor_args_var_{next(self.kernel_callsite_id)}"
         tensor_call_args_str = ", ".join(tensor_call_args)
+        self.writeline(
+            f"AtenTensorHandle {tensor_args_var}[] = {{{tensor_call_args_str}}};"
+        )
+
+        int_args_var = f"int_args_var_{next(self.kernel_callsite_id)}"
         int_call_args_str = ", ".join(int_call_args)
+        self.writeline(f"int64_t {int_args_var}[] = {{{int_call_args_str}}};")
 
         extern_kernel_node_index = len(V.graph.extern_kernel_nodes) - 1
 
@@ -1841,9 +1862,9 @@
             f"aoti_torch_proxy_executor_call_function(proxy_executor, "
             f"{extern_kernel_node_index}, "
             f"{len(int_call_args)}, "
-            f"std::vector<int64_t>{{{int_call_args_str}}}.data(), "
+            f"{int_args_var}, "
             f"{len(tensor_call_args)}, "
-            f"std::vector<AtenTensorHandle>{{{tensor_call_args_str}}}.data());"
+            f"{tensor_args_var});"
         )
 
         self.extern_call_ops.add(cpp_kernel_key)
@@ -1851,8 +1872,7 @@
     def val_to_arg_str(self, val):
         if val is None:
             # When None is passed as an argument, it represents an optional that does not contain a value.
-            # TODO: add abi-compatible support
-            return "c10::nullopt"
+            return self.optional_tensor_str
         elif isinstance(val, bool):
             if config.aot_inductor.abi_compatible:
                 return "1" if val else "0"
@@ -1931,16 +1951,9 @@
             }  // anonymous namespace
 
             static inline CUfunction loadKernel(
-                    std::string filePath,
+                    const std::string &filePath,
                     const std::string &funcName,
-                    uint32_t sharedMemBytes,
-                    const std::optional<std::string> &cubinDir = std::nullopt) {
-                if (cubinDir) {
-                    std::filesystem::path p1{*cubinDir};
-                    std::filesystem::path p2{filePath};
-                    filePath = (p1 / p2.filename()).string();
-                }
-
+                    uint32_t sharedMemBytes) {
                 CUmodule mod;
                 CUfunction func;
                 CUDA_DRIVER_CHECK(cuModuleLoad(&mod, filePath.c_str()));
@@ -1986,10 +1999,9 @@
 
     def generate(self):
         self.prefix.writeline("\n")
-        if not V.graph.aot_mode:
-            for kernel in self.src_to_kernel.values():
-                self.prefix.writeline(f"static CUfunction {kernel} = nullptr;")
-            self.prefix.writeline("\n")
+        for kernel in self.src_to_kernel.values():
+            self.prefix.writeline(f"static CUfunction {kernel} = nullptr;")
+        self.prefix.writeline("\n")
         return super().generate()
 
     def generate_load_kernel(self, name, params):
@@ -2001,19 +2013,29 @@
         ), f"cubin file should already exist at this moment: {cubin_path}"
 
         shared_mem = params.get("shared_mem", 0)
-
+        self.writeline(f"if ({name} == nullptr) {{")
         if V.graph.aot_mode:
-            self.writeline(f"if (kernels.{name} == nullptr) {{")
+            runtime_cubin_path_var = f"var_{next(self.arg_var_id)}"
+            self.writeline("    if (this->cubin_dir_.has_value()) {")
             self.writeline(
-                f"""    kernels.{name} = loadKernel("{cubin_path}", "{mangled_name}", {shared_mem}, this->cubin_dir_);"""
-            )
-            self.writeline("}")
-        else:
-            self.writeline(f"if ({name} == nullptr) {{")
+                f"""        std::filesystem::path {runtime_cubin_path_var}{{this->cubin_dir_.value()}};"""
+            )
+            self.writeline(
+                f"""        {runtime_cubin_path_var} /= "{os.path.basename(cubin_path)}";"""
+            )
+            self.writeline(
+                f"""        {name} = loadKernel({runtime_cubin_path_var}.c_str(), "{mangled_name}", {shared_mem});"""
+            )
+            self.writeline("    } else {")
+            self.writeline(
+                f"""        {name} = loadKernel("{cubin_path}", "{mangled_name}", {shared_mem});"""
+            )
+            self.writeline("    }")
+        else:
             self.writeline(
                 f"""    {name} = loadKernel("{cubin_path}", "{mangled_name}", {shared_mem});"""
             )
-            self.writeline("}")
+        self.writeline("}")
 
     def generate_args_decl(self, call_args):
         dynamic_symbols = V.graph.sizevars.free_symbols()
@@ -2103,15 +2125,9 @@
         grid_args_str = ", ".join(grid_args)
         self.writeline(f"Grid {grid_name} = Grid({grid_args_str});")
 
-<<<<<<< HEAD
-        if grid_has_unbacked_symbols:
-            self.writeline(f"if ({grid_name}.is_non_zero()) {{")
-        kernel_var_name = f"kernels.{name}" if V.graph.aot_mode else name
-=======
->>>>>>> 5c42a797
         self.writeline(
             "launchKernel({}, {}, {}, {}, {}, {}, {}, {});".format(
-                kernel_var_name,
+                name,
                 f"{grid_name}.grid_x",
                 f"{grid_name}.grid_y",
                 f"{grid_name}.grid_z",
