import os
import sys

import torch

# add some debug printouts
debug = False

# Whether to disable a progress bar for autotuning
disable_progress = True

# Whether to enable printing the source code for each future
verbose_progress = False

# use cpp wrapper instead of python wrapper
cpp_wrapper = False

# dead code elimination
dce = False

# assume weight tensors are fixed size
static_weight_shapes = True

# put correctness assertions in generated code
size_asserts = os.environ.get("TORCHINDUCTOR_SIZE_ASSERTS", "1") == "1"

# enable loop reordering based on input orders
pick_loop_orders = True

# reuse a kernel input as the output
inplace_buffers = True

# reuse a buffer for an unrelated purpose
allow_buffer_reuse = True

# codegen benchmark harness
benchmark_harness = True

# fuse pointwise into templates
epilogue_fusion = True

# do epilogue fusions before other fusions
epilogue_fusion_first = False

# enable pattern match+replace optimizations
pattern_matcher = True

# register custom graph optimizatin pass hook. so far, pre/post passes are
# only applied before/after pattern_matcher in post_grad_passes.
#
# def my_custom_pre_pass(graph: torch.fx.graph.Graph):
#     # my custom graph optimization pass
#     ...
#
# def my_custom_post_pass(graph: torch.fx.graph.Graph):
#     # my custom graph optimization pass
#     ...
#
# torch._inductor.config.post_grad_custom_pre_pass = my_custom_pre_pass
# torch._inductor.config.post_grad_custom_post_pass = my_custom_post_pass
post_grad_custom_pre_pass = None
post_grad_custom_post_pass = None

# Optimize away split cat patterns (Experimental)
split_cat_fx_passes = True

# enable pattern match with group fusion (using fbgemm)
group_fusion = False

# enable pattern match with batch fusion (using torch op)
batch_fusion = True

# enable reordering pass
reordering = True

# Scale down RBLOCK for better occupancy
dynamic_scale_rblock = os.environ.get("TORCHINDUCTOR_DYNAMIC_SCALE_RBLOCK", "1") == "1"

# for pattern torch.mm(a, b.to(dtype)) with cuda tensors,
# enable torch._inductor.kernel.mm.tuned_mixed_mm fused kernel.
# Autotune will compare perf with normal cast->then->mm option
use_mixed_mm = False

# for pattern torch.mm(a, b.to(dtype)) with cuda tensors, always use
# torch._inductor.kernel.mm.tuned_mixed_mm's fused kernel.
# Autotune will not compare with normal cast->then->mm option.
# (if force_mixed_mm is true, the use_mixed_mm flag will be ignored)
force_mixed_mm = False

# TODO: capture whether the graph is from export
from_export = False

# enable slow autotuning passes to select algorithms
max_autotune = os.environ.get("TORCHINDUCTOR_MAX_AUTOTUNE") == "1"

# enable slow autotuning passes to select pointwise/reductions algorithms
max_autotune_pointwise = os.environ.get("TORCHINDUCTOR_MAX_AUTOTUNE_POINTWISE") == "1"

# enable slow autotuning passes to select gemm algorithms
max_autotune_gemm = os.environ.get("TORCHINDUCTOR_MAX_AUTOTUNE_GEMM") == "1"

# Specify candidate backends for gemm autotune.
# Possible choices are combinations of: ATen, Triton, CUTLASS.
# ATen: default Pytorch ATen kernels.
# Triton: Triton templates defined in torch inductor.
# CUTLASS: Cutlass templates and kernels.
max_autotune_gemm_backends = os.environ.get(
    "TORCHINDUCTOR_MAX_AUTOTUNE_GEMM_BACKENDS", "ATEN,TRITON"
).upper()

# enable searching global and local cache regardless of `max_autotune`
search_autotune_cache = os.environ.get("TORCHINDUCTOR_SEARCH_AUTOTUNE_CACHE") == "1"

save_args = os.environ.get("TORCHINDUCTOR_SAVE_ARGS") == "1"

# We will disable creating subprocess for autotuning if this is False
autotune_in_subproc = os.environ.get("TORCHINDUCTOR_AUTOTUNE_IN_SUBPROC") == "1"

# If autotuning in subprocess, whether to use multiple devices
autotune_multi_device = os.environ.get("TORCHINDUCTOR_AUTOTUNE_MULTI_DEVICE") == "1"

coordinate_descent_tuning = (
    os.environ.get("TORCHINDUCTOR_COORDINATE_DESCENT_TUNING") == "1"
)
coordinate_descent_check_all_directions = (
    os.environ.get("TORCHINDUCTOR_COORDINATE_DESCENT_CHECK_ALL_DIRECTIONS") == "1"
)
coordinate_descent_search_radius = int(
    os.environ.get("TORCHINDUCTOR_COORDINATE_DESCENT_RADIUS", "1")
)

layout_optimization = os.environ.get("TORCHINDUCTOR_LAYOUT_OPTIMIZATION", "1") == "1"

# Whether to keep the output strides the same as eager after layout optimization.
keep_output_stride = os.environ.get("TORCHINDUCTOR_KEEP_OUTPUT_STRIDE", "1") == "1"

# Enabling this will let compiler print warning messages if a generated triton
# kernel has inputs with mixed layouts.  This is helpful for perf debugging
# since kernel with mixed layout inputs may run much slower then one whose inputs
# have uniform layouts.
warn_mix_layout = os.environ.get("TORCHINDUCTOR_WARN_MIX_LAYOUT") == "1"

# control store vs recompute heuristic
# For fanouts, rematerialization can lead to exponential blowup. So, have
# smaller threshold
realize_reads_threshold = 4
realize_bytes_threshold = 2000

# Threshold to prevent excessive accumulation of ops in one buffer during lowering
realize_acc_reads_threshold = 8

# fallback to eager for random/dropout, this is slow but useful for debugging
fallback_random = False

# automatically create fallbacks when encountering an unhandled op
implicit_fallbacks = True

# fuse even in cases without common reads
aggressive_fusion = False

# For each fused kernel in the wrapper, comment with the nodes that get fused.
# Useful for debugging fusion.
debug_fusion = os.environ.get("TORCHINDUCTOR_DEBUG_FUSION") == "1"

# how many nodes to allow into a single fusion
max_fusion_size = 64

# replace small reductions with pointwise, disable with `= 1`
unroll_reductions_threshold = 8

# Add extra comments to output code (causes compile cache misses)
comment_origin = False

# Convert 1x1 convs into matmuls
conv_1x1_as_mm = False

# Enable split reductions for better utilization when the dimension
# being reduced over is large (by splitting it)
split_reductions = True

benchmark_kernel = os.environ.get("TORCHINDUCTOR_BENCHMARK_KERNEL", "0") == "1"

# Enable constant and index_expr folding
constant_and_index_propagation = True

<<<<<<< HEAD
# constant folding on the joint graph
joint_graph_constant_folding = True

# Enable indirect_indexing asserts for decompositions and lowerings
debug_index_asserts = False

# assert that indirect indexing does not read / write out of bounds
assert_indirect_indexing = True

=======
>>>>>>> ddfffad3

def is_fbcode():
    return not hasattr(torch.version, "git_version")


# constant folding on the joint graph
# Turn off constant folding due to issue #108388
joint_graph_constant_folding = not is_fbcode()

# Enable indirect_indexing asserts for decompositions and lowerings
debug_index_asserts = False

# warnings intended for PyTorch developers, disable for point releases
is_nightly_or_source = "dev" in torch.__version__ or "git" in torch.__version__
developer_warnings = is_fbcode() or is_nightly_or_source


def decide_compile_threads():
    """
    Here are the precedence to decide compile_threads
    1. User can override it by TORCHINDUCTOR_COMPILE_THREADS.  One may want to disable async compiling by
       setting this to 1 to make pdb happy.
    2. Set to 1 if it's win32 platform or it's a fbcode build
    3. decide by the number of CPU cores
    """
    if "TORCHINDUCTOR_COMPILE_THREADS" in os.environ:
        return int(os.environ["TORCHINDUCTOR_COMPILE_THREADS"])
    elif sys.platform == "win32" or is_fbcode():
        return 1
    else:
        cpu_count = (
            len(os.sched_getaffinity(0))
            if hasattr(os, "sched_getaffinity")
            else os.cpu_count()
        )
        assert cpu_count
        return min(32, cpu_count)


compile_threads = decide_compile_threads()

# gemm autotuning global cache dir
if is_fbcode():
    from libfb.py import parutil  # type: ignore[import]

    try:
        if __package__:
            global_cache_dir = parutil.get_dir_path(
                os.path.join(__package__.replace(".", os.sep), "fb/cache")
            )
        else:
            global_cache_dir = parutil.get_dir_path("fb/cache")
    except ValueError:
        global_cache_dir = None
else:
    global_cache_dir = None

# If kernel is fused, the name is generated from the origin node op names
# for larger kernels limit this
kernel_name_max_ops = 10

# Pad input tensors of matmul/bmm/addmm to leverage Tensor Cores in NVIDIA GPUs
shape_padding = os.environ.get("TORCHINDUCTOR_SHAPE_PADDING", "1") == "1"

# Fx-based linear/matmul/bmm + permute/transpose vertical fusion
permute_fusion = os.environ.get("TORCHINDUCTOR_PERMUTE_FUSION", "0") == "1"

# Mark the wrapper call in PyTorch profiler
profiler_mark_wrapper_call = False

# Generate hook calls to torch._inductor.hooks.run_intermediate_hooks for
# every intermediate for which we can correlate it with an intermediate
# from the original FX graph
generate_intermediate_hooks = False

# Populate traceback field on IRNode; good for debugging why origin_node is
# not populated, or finding out where an IRNode was constructed
debug_ir_traceback = False

# used for debugging to make sure config is properly set
_raise_error_for_testing = False

_profile_var = os.environ.get("TORCHINDUCTOR_PROFILE", "")
profile_bandwidth = _profile_var != ""
profile_bandwidth_regex = "" if _profile_var == "1" else _profile_var

# TODO: remove later
disable_cpp_codegen = False


# Freezing will attempt to inline weights as constants in optimization
# and run constant folding and other optimizations on them. After freezing, weights
# can no longer be updated.
freezing: bool = os.environ.get("TORCHINDUCTOR_FREEZING", "0") == "1"

# Make freezing invalidate the eager Parameters of nn modules, to avoid memory overhead
# of potentially keeping multiple copies of weights.
freezing_discard_parameters: bool = False


# config specific to codegen/cpp.py
class cpp:
    # set to torch.get_num_threads()
    threads = -1

    # Do not generate loops when the condition doesn't hold, like:
    # for(long i0=4096; i0<4096; i0+=1)
    no_redundant_loops = True

    # Assume number of threads is dynamic, don't specialize thread number.
    # Kernels don't recompile on thread number changes with this flag on.
    # For single-threaded workload, turning it on would incur a slight
    # performance degradation.
    dynamic_threads = False

    simdlen = None
    min_chunk_size = 4096
    cxx = (
        None,  # download gcc12 from conda-forge if conda is installed
        # "g++-12",
        # "g++-11",
        # "g++-10",
        # "clang++",
        os.environ.get("CXX", "g++"),
        # "g++.par",
    )
    # Allow kernel performance profiling via PyTorch profiler
    enable_kernel_profile = False

    # enable weight prepacking to get a better performance; may lead to large memory footprint
    weight_prepack = True

    # Inject a bug into our relu implementation; useful for testing our repro
    # extraction and minification functionality.
    # Valid values: "compile_error", "runtime_error", "accuracy"
    inject_relu_bug_TESTING_ONLY = None
    inject_log1p_bug_TESTING_ONLY = None

    # If None, autodetect whether or not AVX512/AVX2 can be used.  Otherwise,
    # force usage as specified, without testing.
    vec_isa_ok = None

    # similar to config.triton.descriptive_names
    descriptive_names = "original_aten"

    # how many nodes to allow into a single horizontal fusion
    max_horizontal_fusion_size = 16

    # Make scatter_reduce fallback when reduce is sum to avoid performance regression
    # using atomic_add.
    fallback_scatter_reduce_sum = True


# config specific to codegen/triton.py
class triton:
    # Use cudagraphs on output code
    cudagraphs = False

    # Use cudagraph trees for memory pooling if `cudagraphs` is True
    cudagraph_trees = True

    # assertions not on the fast path, steady state
    slow_path_cudagraph_asserts = True

    # TODO - need to debug why this prevents cleanup
    cudagraph_trees_history_recording = False

    # assertions on the fast path
    fast_path_cudagraph_asserts = False

    # skip warmup for cudagraph trees
    skip_cudagraph_warmup = False

    # Synchronize before and after every compiled graph.
    debug_sync_graph = False

    # Synchronize after every kernel launch, to help pinpoint bugs
    debug_sync_kernel = False

    # Always load full blocks (rather than broadcasting inside the block)
    dense_indexing = False

    # limit tiling dimensions
    max_tiles = 2

    # use triton.autotune for pointwise ops with complex layouts
    # this should only be disabled for debugging/testing
    autotune_pointwise = True

    # max autotune gemm with cublasLt
    autotune_cublasLt = True

    # should we stop a fusion to allow better tiling?
    tiling_prevents_pointwise_fusion = True
    tiling_prevents_reduction_fusion = True

    # should we give different names to kernels
    # Note: This is orthogonal to descriptive_names - this is deciding whether
    # our triton kernel names should all be `triton_` (to maximize caching) or
    # whether they should be unique.
    unique_kernel_names = os.environ.get("TORCHINDUCTOR_UNIQUE_KERNEL_NAMES") == "1"

    # should we put op names in kernel names
    # False: No special names (just triton__1, triton__2, etc.)
    # "torch": Maps to the fx op in the Dynamo graph (module name, method name, etc.)
    # "original_aten": Maps to the highest-level aten op (i.e. pre-decompositions)
    # "inductor_node": Maps to the node name in the FX graph passed to Inductor
    descriptive_names = "original_aten"

    # use alternate codegen for smaller reductions
    persistent_reductions = (
        os.environ.get("TORCHINDUCTOR_PERSISTENT_REDUCTIONS", "1") == "1"
    )

    # hint to Triton when arguments are divisible by 16
    divisible_by_16 = True

    # theses are not enforced, but they are used by asserts in triton_heuristics.py
    # NOTE: mobilevit_s in timm_models required X to be set to the higher value 2048
    max_block = {"X": 2048, "Y": 1024, "Z": 1024}

    # Store the generated cubin files for cpp wrapper code to load
    store_cubin = False

    # the max number of spills we allow for the configs we benchmark.
    # Setting this to 0 means we skip a config if it spills even a single
    # register.
    # Settting it to a larger value allows a config spilling a small amount
    # of registers being benchmarked.
    #
    # NOTE: triton will always report >0 register spills for kernels using sin/cos.
    # (check this issue https://github.com/openai/triton/issues/1756 )
    # So far we see a fixed 8 spilled registers for kernels using sin/cos.
    # Raise the threshold to 16 to be safe.
    # We should revisit this once we understand more of the source of register spills.
    spill_threshold: int = 16

    # Inject a bug into our relu implementation; useful for testing our repro
    # extraction and minification functionality.
    # Valid values: "compile_error", "runtime_error", "accuracy"
    inject_relu_bug_TESTING_ONLY = None


class aot_inductor:
    # AOTInductor output path
    # If an absolute path is specified, the generated lib files will be stored under the directory;
    # If a relative path is specified, it will be used as a subdirectory under the default caching path;
    # If not specified, a temp directory will be created under the default caching path
    output_path = ""

    # Wether to codegen abi compatible model.so
    abi_compatible = is_fbcode()


class cuda:
    # CUDA arch to use for CUDA template kernel compilation.
    # e.g. "70", "75", "80", "90", etc.
    # When arch is None, Inductor uses torch.cuda.get_device_capability(0).
    arch = None

    # CUDA version to use for CUDA template kernel compilation.
    # e.g. "11.4", "12.1", etc.
    # When version is None, Inductor uses torch.version.cuda.
    version = None

    # Optimization level for the host compiler.
    compile_opt_level = "-O1"

    # Whether to enable device LTO (link-time-optimization).
    enable_cuda_lto = False

    # Whether to keep intermediate files dring compilation.
    enable_ptxas_info = False

    # Whether to enable debug info, e.g. line number, cutlass debug info.
    enable_debug_info = False

    # Whether to use fast math.
    use_fast_math = False

    # Path to the CUTLASS repo root directory.
    # The default path only works under PyTorch local development environment.
    cutlass_dir = os.environ.get(
        "TORCHINDUCTOR_CUTLASS_DIR",
        os.path.abspath(
            os.path.join(os.path.dirname(torch.__file__), "../third_party/cutlass/")
        ),
    )

    # Configures the maximum number of CUTLASS configs to profile in max_autotune.
    # By default it's None, so that all CUTLASS configs are tuned.
    # This is mainly used to reduce test time in CI.
    cutlass_max_profiling_configs = None

    # Path to CUDA NVCC.
    # NVCC search order:
    # 1) cuda_cxx set in this config
    # 2）CUDACXX environment variable
    # 3）CUDA_HOME environment variable
    # 4) default system search PATH.
    cuda_cxx = None


# create a directory containing lots of debug information
class trace:
    # master switch for all debugging flags below
    enabled = os.environ.get("TORCH_COMPILE_DEBUG", "0") == "1"

    # Save python logger call >=logging.DEBUG
    debug_log = False

    # Save python logger call >=logging.INFO
    info_log = False

    # Save input FX graph (post decomps, pre optimization)
    fx_graph = True

    # Save FX graph after transformations
    fx_graph_transformed = True

    # Save TorchInductor IR before fusion pass
    ir_pre_fusion = True

    # Save TorchInductor IR after fusion pass
    ir_post_fusion = True

    # Copy generated code to trace dir
    output_code = True

    # SVG figure showing post-fusion graph
    graph_diagram = os.environ.get("INDUCTOR_POST_FUSION_SVG", "0") == "1"

    # Store cProfile (see snakeviz to view)
    compile_profile = False

    # Upload the .tar.gz file
    # Needs to be overriden based on specific environment needs
    upload_tar = None


_save_config_ignore = {
    # workaround: "Can't pickle <function ...>"
    "trace.upload_tar",
}


from .._dynamo.config_utils import install_config_module

# adds patch, save_config, etc
install_config_module(sys.modules[__name__])<|MERGE_RESOLUTION|>--- conflicted
+++ resolved
@@ -183,18 +183,8 @@
 # Enable constant and index_expr folding
 constant_and_index_propagation = True
 
-<<<<<<< HEAD
-# constant folding on the joint graph
-joint_graph_constant_folding = True
-
-# Enable indirect_indexing asserts for decompositions and lowerings
-debug_index_asserts = False
-
 # assert that indirect indexing does not read / write out of bounds
 assert_indirect_indexing = True
-
-=======
->>>>>>> ddfffad3
 
 def is_fbcode():
     return not hasattr(torch.version, "git_version")
