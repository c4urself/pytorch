<<<<<<< HEAD
# flake8: noqa: F401
r"""Quantized Dynamic Modules

This file is in the process of migration to `torch/ao/nn/quantized/dynamic`,
and is kept here for compatibility while the migration process is ongoing.
If you are adding a new entry/functionality, please, add it to the
appropriate file under the `torch/ao/nn/quantized/dynamic/modules`,
while adding an import statement here.
"""

from torch.ao.nn.quantized.dynamic.modules.conv import Conv1d
from torch.ao.nn.quantized.dynamic.modules.conv import Conv2d
from torch.ao.nn.quantized.dynamic.modules.conv import Conv3d
from torch.ao.nn.quantized.dynamic.modules.conv import ConvTranspose1d
from torch.ao.nn.quantized.dynamic.modules.conv import ConvTranspose2d
from torch.ao.nn.quantized.dynamic.modules.conv import ConvTranspose3d
=======
# coding=utf-8
r"""Dynamically quantized convolution modules."""

import torch
import torch.nn as nn
import torch.nn.functional as F

from torch import Tensor
from torch._ops import ops
from torch.nn.common_types import _size_1_t
from torch.nn.modules.utils import _single, _pair, _triple
from torch.ao.nn.quantized.modules.conv import _reverse_repeat_padding
import torch.ao.nn.quantized as nnq
import warnings

__all__ = ['Conv1d', 'Conv2d', 'Conv3d', 'ConvTranspose1d', 'ConvTranspose2d', 'ConvTranspose3d']

class Conv1d(nnq.Conv1d):
    r"""A dynamically quantized conv module with floating point tensors as inputs and outputs.

    For details on input arguments, parameters, and implementation see
    :class:`~torch.nn.Conv1d` and :class:`~torch.nn.quantized.dynamic.Conv1d` and

    Attributes:
        weight (Tensor):     packed tensor derived from the learnable weight
                             parameter.
        scale (Tensor):      scalar for the output scale
        zero_point (Tensor): scalar for the output zero point

    See :class:`~torch.nn.Conv1d` for other attributes.

    Examples::

        >>> m = nn.quantized.dynamic.Conv1d(16, 33, 3, stride=2)
        >>> input = torch.randn(20, 16, 100)
        >>> output = m(input)

    """

    _FLOAT_MODULE = nn.Conv1d
    _NNIQAT_CONV_BN_MODULE = None  # type: ignore[assignment]
    _NNI_CONV_RELU_MODULE = None  # type: ignore[assignment]

    def __init__(self,
                 in_channels: int,
                 out_channels: int,
                 kernel_size: _size_1_t,
                 stride: _size_1_t = 1,
                 padding: _size_1_t = 0,
                 dilation: _size_1_t = 1,
                 groups: int = 1,
                 bias: bool = True,
                 padding_mode: str = 'zeros',
                 device=None,
                 dtype=None,
                 reduce_range=True):
        warnings.warn(
            "The current implementation of the {} module has poor numerical accuracy and its use is not recommended".format(
                self._get_name()
            )
        )
        factory_kwargs = {'device': device, 'dtype': dtype}
        kernel_size = _single(kernel_size)
        stride = _single(stride)
        padding = padding if isinstance(padding, str) else _single(padding)
        dilation = _single(dilation)

        super(Conv1d, self).__init__(
            in_channels, out_channels, kernel_size, stride, padding, dilation,
            groups, bias, padding_mode, **factory_kwargs)

    def _get_name(self):
        return 'DynamicQuantizedConv1d'

    def forward(self, input: Tensor, reduce_range: bool = True) -> Tensor:
        # Temporarily using len(shape) instead of ndim due to JIT issue
        # https://github.com/pytorch/pytorch/issues/23890
        if len(input.shape) != 3:
            raise ValueError("Input shape must be `(N, C, L)`!")
        if self.padding_mode != 'zeros':
            # Padding in Conv1d is stored as (p, p), need to get (p,)
            _reversed_padding_repeated_twice = _reverse_repeat_padding(self.padding[:1])
            input = F.pad(input, _reversed_padding_repeated_twice,
                          mode=self.padding_mode)
        return ops.quantized.conv1d_dynamic(input, self._packed_params, reduce_range)


class Conv2d(nnq.Conv2d):
    r"""A dynamically quantized conv module with floating point tensors as inputs and outputs.

    For details on input arguments, parameters, and implementation see
    :class:`~torch.nn.Conv2d` and :class:`~torch.nn.quantized.dynamic.Conv2d` and

    Attributes:
        weight (Tensor):     packed tensor derived from the learnable weight
                             parameter.
        scale (Tensor):      scalar for the output scale
        zero_point (Tensor): scalar for the output zero point

    See :class:`~torch.nn.Conv2d` for other attributes.

    Examples::

        >>> # With square kernels and equal stride
        >>> m = nn.quantized.dynamic.Conv2d(16, 33, 3, stride=2)
        >>> # non-square kernels and unequal stride and with padding
        >>> m = nn.quantized.dynamic.Conv2d(16, 33, (3, 5), stride=(2, 1), padding=(4, 2))
        >>> # non-square kernels and unequal stride and with padding and dilation
        >>> m = nn.quantized.dynamic.Conv2d(16, 33, (3, 5), stride=(2, 1), padding=(4, 2), dilation=(3, 1))
        >>> input = torch.randn(20, 16, 50, 100)
        >>> output = m(input)

    """
    _FLOAT_MODULE = nn.Conv2d
    _NNIQAT_CONV_BN_MODULE = None  # type: ignore[assignment]
    _NNI_CONV_RELU_MODULE = None  # type: ignore[assignment]

    def __init__(self, in_channels, out_channels, kernel_size, stride=1,
                 padding=0, dilation=1, groups=1, bias=True,
                 padding_mode='zeros', device=None, dtype=None):
        warnings.warn(
            "The current implementation of the {} module has poor numerical accuracy and its use is not recommended".format(
                self._get_name()
            )
        )
        factory_kwargs = {'device': device, 'dtype': dtype}
        kernel_size = _pair(kernel_size)
        stride = _pair(stride)
        padding = _pair(padding)
        dilation = _pair(dilation)

        super(Conv2d, self).__init__(
            in_channels, out_channels, kernel_size, stride, padding, dilation,
            groups, bias, padding_mode, **factory_kwargs)

    def _get_name(self):
        return 'DynamicQuantizedConv2d'

    def forward(self, input: Tensor, reduce_range: bool = True) -> Tensor:
        # Temporarily using len(shape) instead of ndim due to JIT issue
        # https://github.com/pytorch/pytorch/issues/23890
        if len(input.shape) != 4:
            raise ValueError("Input shape must be `(N, C, H, W)`!")
        if self.padding_mode != 'zeros':
            _reversed_padding_repeated_twice = _reverse_repeat_padding(self.padding)
            input = F.pad(input, _reversed_padding_repeated_twice,
                          mode=self.padding_mode)
        return ops.quantized.conv2d_dynamic(
            input, self._packed_params, reduce_range)


class Conv3d(nnq.Conv3d):
    r"""A dynamically quantized conv module with floating point tensors as inputs and outputs.

    For details on input arguments, parameters, and implementation see
    :class:`~torch.nn.Conv3d` and :class:`~torch.nn.quantized.dynamic.Conv3d` and

    Attributes:
        weight (Tensor):     packed tensor derived from the learnable weight
                             parameter.
        scale (Tensor):      scalar for the output scale
        zero_point (Tensor): scalar for the output zero point

    See :class:`~torch.nn.Conv3d` for other attributes.

    Examples::

        >>> # With square kernels and equal stride
        >>> m = nn.quantized.dynamic.Conv3d(16, 33, 3, stride=2)
        >>> # non-square kernels and unequal stride and with padding
        >>> m = nn.quantized.dynamic.Conv3d(16, 33, (3, 5, 5), stride=(1, 2, 2), padding=(1, 2, 2))
        >>> # non-square kernels and unequal stride and with padding and dilation
        >>> m = nn.quantized.dynamic.Conv3d(16, 33, (3, 5, 5), stride=(1, 2, 2), padding=(1, 2, 2), dilation=(1, 2, 2))
        >>> input = torch.randn(20, 16, 56, 56, 56)
        >>> output = m(input)

    """
    _FLOAT_MODULE = nn.Conv3d
    _NNIQAT_CONV_BN_MODULE = None  # type: ignore[assignment]
    _NNI_CONV_RELU_MODULE = None  # type: ignore[assignment]

    def __init__(self, in_channels, out_channels, kernel_size, stride=1,
                 padding=0, dilation=1, groups=1, bias=True,
                 padding_mode='zeros', device=None, dtype=None):
        warnings.warn(
            "The current implementation of the {} module has poor numerical accuracy and its use is not recommended".format(
                self._get_name()
            )
        )
        assert padding_mode != 'reflect', "Conv3d does not support reflection padding"
        factory_kwargs = {'device': device, 'dtype': dtype}
        kernel_size = _triple(kernel_size)
        stride = _triple(stride)
        padding = _triple(padding)
        dilation = _triple(dilation)
        super(Conv3d, self)._init(
            in_channels, out_channels, kernel_size, stride, padding, dilation,
            False, _triple(0), groups, bias, padding_mode, **factory_kwargs)

    def _get_name(self):
        return 'DynamicQuantizedConv3d'

    def forward(self, input: Tensor, reduce_range: bool = True) -> Tensor:
        # Temporarily using len(shape) instead of ndim due to JIT issue
        # https://github.com/pytorch/pytorch/issues/23890
        if len(input.shape) != 5:
            raise ValueError("Input shape must be `(N, C, D, H, W)`!")
        if self.padding_mode != 'zeros':
            _reversed_padding_repeated_twice = _reverse_repeat_padding(self.padding)
            input = F.pad(input, _reversed_padding_repeated_twice,
                          mode=self.padding_mode)
        return ops.quantized.conv3d_dynamic(
            input, self._packed_params, reduce_range)


class ConvTranspose1d(nnq.ConvTranspose1d):
    r"""A dynamically quantized transposed convolution module with floating point tensors as inputs and outputs.

    For details on input arguments, parameters, and implementation see
    :class:`~torch.nn.ConvTranspose1d`.

    For special notes, please, see :class:`~torch.nn.quantized.dynamic.Conv1d`

    Attributes:
        weight (Tensor):     packed tensor derived from the learnable weight
                             parameter.
        scale (Tensor):      scalar for the output scale
        zero_point (Tensor): scalar for the output zero point
    See :class:`~torch.nn.ConvTranspose1d` for other attributes.

    Examples::

        >>> # With square kernels and equal stride
        >>> m = nndq.ConvTranspose1d(16, 33, 3, stride=2)
        >>> # non-square kernels and unequal stride and with padding
        >>> m = nndq.ConvTranspose1d(16, 33, (3, 5), stride=(2, 1), padding=(4, 2))
        >>> output = m(input)
        >>> # exact output size can be also specified as an argument
        >>> downsample = nndq.Conv1d(16, 16, 3, stride=2, padding=1)
        >>> upsample = nndq.ConvTranspose1d(16, 16, 3, stride=2, padding=1)
        >>> h = downsample(input)
        >>> h.size()
        torch.Size([1, 16, 6])
        >>> output = upsample(h, output_size=input.size())
        >>> output.size()
        torch.Size([1, 16, 12])
    """

    _FLOAT_MODULE = nn.ConvTranspose1d

    def __init__(self, in_channels, out_channels, kernel_size, stride=1,
                 padding=0, output_padding=0, groups=1, bias=True,
                 dilation=1, padding_mode='zeros', device=None, dtype=None):
        warnings.warn(
            "The current implementation of the {} module has poor numerical accuracy and its use is not recommended".format(
                self._get_name()
            )
        )
        factory_kwargs = {'device': device, 'dtype': dtype}
        super(ConvTranspose1d, self).__init__(
            in_channels, out_channels, kernel_size, stride, padding, output_padding,
            groups, bias, dilation, padding_mode, **factory_kwargs)

    def _get_name(self):
        return 'DynamicQuantizedConvTranpose1d'

    def forward(self, input: Tensor, reduce_range: bool = True) -> Tensor:
        # Temporarily using len(shape) instead of ndim due to JIT issue
        # https://github.com/pytorch/pytorch/issues/23890
        if len(input.shape) != 3:
            raise ValueError("Input shape must be `(N, C, L)`!")
        return torch.ops.quantized.conv_transpose1d_dynamic(
            input, self._packed_params, reduce_range)


class ConvTranspose2d(nnq.ConvTranspose2d):
    r"""A dynamically quantized transposed convolution module with floating point tensors as inputs and outputs.

    For details on input arguments, parameters, and implementation see
    :class:`~torch.nn.ConvTranspose2d`.

    For special notes, please, see :class:`~torch.nn.quantized.dynamic.Conv2d`

    Attributes:
        weight (Tensor):     packed tensor derived from the learnable weight
                             parameter.
        scale (Tensor):      scalar for the output scale
        zero_point (Tensor): scalar for the output zero point
    See :class:`~torch.nn.ConvTranspose2d` for other attributes.

    Examples::

        >>> # With square kernels and equal stride
        >>> m = nnq.ConvTranspose2d(16, 33, 3, stride=2)
        >>> # non-square kernels and unequal stride and with padding
        >>> m = nnq.ConvTranspose2d(16, 33, (3, 5), stride=(2, 1), padding=(4, 2))
        >>> output = m(input)
        >>> # exact output size can be also specified as an argument
        >>> downsample = nnq.Conv2d(16, 16, 3, stride=2, padding=1)
        >>> upsample = nnq.ConvTranspose2d(16, 16, 3, stride=2, padding=1)
        >>> h = downsample(input)
        >>> h.size()
        torch.Size([1, 16, 6, 6])
        >>> output = upsample(h, output_size=input.size())
        >>> output.size()
        torch.Size([1, 16, 12, 12])
    """

    _FLOAT_MODULE = nn.ConvTranspose2d

    def __init__(self, in_channels, out_channels, kernel_size, stride=1,
                 padding=0, output_padding=0, groups=1, bias=True,
                 dilation=1, padding_mode='zeros', device=None, dtype=None):
        warnings.warn(
            "The current implementation of the {} module has poor numerical accuracy and its use is not recommended".format(
                self._get_name()
            )
        )
        factory_kwargs = {'device': device, 'dtype': dtype}
        super(ConvTranspose2d, self).__init__(
            in_channels, out_channels, kernel_size, stride, padding, output_padding,
            groups, bias, dilation, padding_mode, **factory_kwargs)

    def _get_name(self):
        return 'DynamicQuantizedConvTranpose2d'

    def forward(self, input: Tensor, reduce_range: bool = True) -> Tensor:
        # Temporarily using len(shape) instead of ndim due to JIT issue
        # https://github.com/pytorch/pytorch/issues/23890
        if len(input.shape) != 4:
            raise ValueError("Input shape must be `(N, C, H, W)`!")
        return ops.quantized.conv_transpose2d_dynamic(
            input, self._packed_params, reduce_range)


class ConvTranspose3d(nnq.ConvTranspose3d):
    r"""A dynamically quantized transposed convolution module with floating point tensors as inputs and outputs.

    For details on input arguments, parameters, and implementation see
    :class:`~torch.nn.ConvTranspose3d`.

    For special notes, please, see :class:`~torch.nn.quantized.dynamic.Conv3d`

    Attributes:
        weight (Tensor):     packed tensor derived from the learnable weight
                             parameter.
        scale (Tensor):      scalar for the output scale
        zero_point (Tensor): scalar for the output zero point
    See :class:`~torch.nn.ConvTranspose3d` for other attributes.

    Examples::

        >>> # With cubic kernels and equal stride
        >>> m = nnq.ConvTranspose3d(16, 33, 3, stride=2)
        >>> # non-cubic kernels and unequal stride and with padding
        >>> m = nnq.ConvTranspose3d(16, 33, (3, 3, 5), stride=(2, 1, 1), padding=(4, 2, 2))
        >>> output = m(input)
        >>> # exact output size can be also specified as an argument
        >>> downsample = nnq.Conv3d(16, 16, 3, stride=2, padding=1)
        >>> upsample = nnq.ConvTranspose3d(16, 16, 3, stride=2, padding=1)
        >>> h = downsample(input)
        >>> h.size()
        torch.Size([1, 16, 6, 6, 6])
        >>> output = upsample(h, output_size=input.size())
        >>> output.size()
        torch.Size([1, 16, 12, 12, 12])
    """

    _FLOAT_MODULE = nn.ConvTranspose3d

    def __init__(self, in_channels, out_channels, kernel_size, stride=1,
                 padding=0, output_padding=0, groups=1, bias=True,
                 dilation=1, padding_mode='zeros', device=None, dtype=None):
        warnings.warn(
            "The current implementation of the {} module has poor numerical accuracy and its use is not recommended".format(
                self._get_name()
            )
        )
        factory_kwargs = {'device': device, 'dtype': dtype}
        super(ConvTranspose3d, self).__init__(
            in_channels, out_channels, kernel_size, stride, padding, output_padding,
            groups, bias, dilation, padding_mode, **factory_kwargs)

    def _get_name(self):
        return 'DynamicQuantizedConvTranpose3d'

    def forward(self, input: Tensor, reduce_range: bool = True) -> Tensor:
        # Temporarily using len(shape) instead of ndim due to JIT issue
        # https://github.com/pytorch/pytorch/issues/23890
        if len(input.shape) != 5:
            raise ValueError("Input shape must be `(N, C, T, H, W)`!")
        return ops.quantized.conv_transpose3d_dynamic(
            input, self._packed_params, reduce_range)
>>>>>>> c690dc15
<|MERGE_RESOLUTION|>--- conflicted
+++ resolved
@@ -1,4 +1,3 @@
-<<<<<<< HEAD
 # flake8: noqa: F401
 r"""Quantized Dynamic Modules
 
@@ -9,404 +8,11 @@
 while adding an import statement here.
 """
 
+__all__ = ['Conv1d', 'Conv2d', 'Conv3d', 'ConvTranspose1d', 'ConvTranspose2d', 'ConvTranspose3d']
+
 from torch.ao.nn.quantized.dynamic.modules.conv import Conv1d
 from torch.ao.nn.quantized.dynamic.modules.conv import Conv2d
 from torch.ao.nn.quantized.dynamic.modules.conv import Conv3d
 from torch.ao.nn.quantized.dynamic.modules.conv import ConvTranspose1d
 from torch.ao.nn.quantized.dynamic.modules.conv import ConvTranspose2d
-from torch.ao.nn.quantized.dynamic.modules.conv import ConvTranspose3d
-=======
-# coding=utf-8
-r"""Dynamically quantized convolution modules."""
-
-import torch
-import torch.nn as nn
-import torch.nn.functional as F
-
-from torch import Tensor
-from torch._ops import ops
-from torch.nn.common_types import _size_1_t
-from torch.nn.modules.utils import _single, _pair, _triple
-from torch.ao.nn.quantized.modules.conv import _reverse_repeat_padding
-import torch.ao.nn.quantized as nnq
-import warnings
-
-__all__ = ['Conv1d', 'Conv2d', 'Conv3d', 'ConvTranspose1d', 'ConvTranspose2d', 'ConvTranspose3d']
-
-class Conv1d(nnq.Conv1d):
-    r"""A dynamically quantized conv module with floating point tensors as inputs and outputs.
-
-    For details on input arguments, parameters, and implementation see
-    :class:`~torch.nn.Conv1d` and :class:`~torch.nn.quantized.dynamic.Conv1d` and
-
-    Attributes:
-        weight (Tensor):     packed tensor derived from the learnable weight
-                             parameter.
-        scale (Tensor):      scalar for the output scale
-        zero_point (Tensor): scalar for the output zero point
-
-    See :class:`~torch.nn.Conv1d` for other attributes.
-
-    Examples::
-
-        >>> m = nn.quantized.dynamic.Conv1d(16, 33, 3, stride=2)
-        >>> input = torch.randn(20, 16, 100)
-        >>> output = m(input)
-
-    """
-
-    _FLOAT_MODULE = nn.Conv1d
-    _NNIQAT_CONV_BN_MODULE = None  # type: ignore[assignment]
-    _NNI_CONV_RELU_MODULE = None  # type: ignore[assignment]
-
-    def __init__(self,
-                 in_channels: int,
-                 out_channels: int,
-                 kernel_size: _size_1_t,
-                 stride: _size_1_t = 1,
-                 padding: _size_1_t = 0,
-                 dilation: _size_1_t = 1,
-                 groups: int = 1,
-                 bias: bool = True,
-                 padding_mode: str = 'zeros',
-                 device=None,
-                 dtype=None,
-                 reduce_range=True):
-        warnings.warn(
-            "The current implementation of the {} module has poor numerical accuracy and its use is not recommended".format(
-                self._get_name()
-            )
-        )
-        factory_kwargs = {'device': device, 'dtype': dtype}
-        kernel_size = _single(kernel_size)
-        stride = _single(stride)
-        padding = padding if isinstance(padding, str) else _single(padding)
-        dilation = _single(dilation)
-
-        super(Conv1d, self).__init__(
-            in_channels, out_channels, kernel_size, stride, padding, dilation,
-            groups, bias, padding_mode, **factory_kwargs)
-
-    def _get_name(self):
-        return 'DynamicQuantizedConv1d'
-
-    def forward(self, input: Tensor, reduce_range: bool = True) -> Tensor:
-        # Temporarily using len(shape) instead of ndim due to JIT issue
-        # https://github.com/pytorch/pytorch/issues/23890
-        if len(input.shape) != 3:
-            raise ValueError("Input shape must be `(N, C, L)`!")
-        if self.padding_mode != 'zeros':
-            # Padding in Conv1d is stored as (p, p), need to get (p,)
-            _reversed_padding_repeated_twice = _reverse_repeat_padding(self.padding[:1])
-            input = F.pad(input, _reversed_padding_repeated_twice,
-                          mode=self.padding_mode)
-        return ops.quantized.conv1d_dynamic(input, self._packed_params, reduce_range)
-
-
-class Conv2d(nnq.Conv2d):
-    r"""A dynamically quantized conv module with floating point tensors as inputs and outputs.
-
-    For details on input arguments, parameters, and implementation see
-    :class:`~torch.nn.Conv2d` and :class:`~torch.nn.quantized.dynamic.Conv2d` and
-
-    Attributes:
-        weight (Tensor):     packed tensor derived from the learnable weight
-                             parameter.
-        scale (Tensor):      scalar for the output scale
-        zero_point (Tensor): scalar for the output zero point
-
-    See :class:`~torch.nn.Conv2d` for other attributes.
-
-    Examples::
-
-        >>> # With square kernels and equal stride
-        >>> m = nn.quantized.dynamic.Conv2d(16, 33, 3, stride=2)
-        >>> # non-square kernels and unequal stride and with padding
-        >>> m = nn.quantized.dynamic.Conv2d(16, 33, (3, 5), stride=(2, 1), padding=(4, 2))
-        >>> # non-square kernels and unequal stride and with padding and dilation
-        >>> m = nn.quantized.dynamic.Conv2d(16, 33, (3, 5), stride=(2, 1), padding=(4, 2), dilation=(3, 1))
-        >>> input = torch.randn(20, 16, 50, 100)
-        >>> output = m(input)
-
-    """
-    _FLOAT_MODULE = nn.Conv2d
-    _NNIQAT_CONV_BN_MODULE = None  # type: ignore[assignment]
-    _NNI_CONV_RELU_MODULE = None  # type: ignore[assignment]
-
-    def __init__(self, in_channels, out_channels, kernel_size, stride=1,
-                 padding=0, dilation=1, groups=1, bias=True,
-                 padding_mode='zeros', device=None, dtype=None):
-        warnings.warn(
-            "The current implementation of the {} module has poor numerical accuracy and its use is not recommended".format(
-                self._get_name()
-            )
-        )
-        factory_kwargs = {'device': device, 'dtype': dtype}
-        kernel_size = _pair(kernel_size)
-        stride = _pair(stride)
-        padding = _pair(padding)
-        dilation = _pair(dilation)
-
-        super(Conv2d, self).__init__(
-            in_channels, out_channels, kernel_size, stride, padding, dilation,
-            groups, bias, padding_mode, **factory_kwargs)
-
-    def _get_name(self):
-        return 'DynamicQuantizedConv2d'
-
-    def forward(self, input: Tensor, reduce_range: bool = True) -> Tensor:
-        # Temporarily using len(shape) instead of ndim due to JIT issue
-        # https://github.com/pytorch/pytorch/issues/23890
-        if len(input.shape) != 4:
-            raise ValueError("Input shape must be `(N, C, H, W)`!")
-        if self.padding_mode != 'zeros':
-            _reversed_padding_repeated_twice = _reverse_repeat_padding(self.padding)
-            input = F.pad(input, _reversed_padding_repeated_twice,
-                          mode=self.padding_mode)
-        return ops.quantized.conv2d_dynamic(
-            input, self._packed_params, reduce_range)
-
-
-class Conv3d(nnq.Conv3d):
-    r"""A dynamically quantized conv module with floating point tensors as inputs and outputs.
-
-    For details on input arguments, parameters, and implementation see
-    :class:`~torch.nn.Conv3d` and :class:`~torch.nn.quantized.dynamic.Conv3d` and
-
-    Attributes:
-        weight (Tensor):     packed tensor derived from the learnable weight
-                             parameter.
-        scale (Tensor):      scalar for the output scale
-        zero_point (Tensor): scalar for the output zero point
-
-    See :class:`~torch.nn.Conv3d` for other attributes.
-
-    Examples::
-
-        >>> # With square kernels and equal stride
-        >>> m = nn.quantized.dynamic.Conv3d(16, 33, 3, stride=2)
-        >>> # non-square kernels and unequal stride and with padding
-        >>> m = nn.quantized.dynamic.Conv3d(16, 33, (3, 5, 5), stride=(1, 2, 2), padding=(1, 2, 2))
-        >>> # non-square kernels and unequal stride and with padding and dilation
-        >>> m = nn.quantized.dynamic.Conv3d(16, 33, (3, 5, 5), stride=(1, 2, 2), padding=(1, 2, 2), dilation=(1, 2, 2))
-        >>> input = torch.randn(20, 16, 56, 56, 56)
-        >>> output = m(input)
-
-    """
-    _FLOAT_MODULE = nn.Conv3d
-    _NNIQAT_CONV_BN_MODULE = None  # type: ignore[assignment]
-    _NNI_CONV_RELU_MODULE = None  # type: ignore[assignment]
-
-    def __init__(self, in_channels, out_channels, kernel_size, stride=1,
-                 padding=0, dilation=1, groups=1, bias=True,
-                 padding_mode='zeros', device=None, dtype=None):
-        warnings.warn(
-            "The current implementation of the {} module has poor numerical accuracy and its use is not recommended".format(
-                self._get_name()
-            )
-        )
-        assert padding_mode != 'reflect', "Conv3d does not support reflection padding"
-        factory_kwargs = {'device': device, 'dtype': dtype}
-        kernel_size = _triple(kernel_size)
-        stride = _triple(stride)
-        padding = _triple(padding)
-        dilation = _triple(dilation)
-        super(Conv3d, self)._init(
-            in_channels, out_channels, kernel_size, stride, padding, dilation,
-            False, _triple(0), groups, bias, padding_mode, **factory_kwargs)
-
-    def _get_name(self):
-        return 'DynamicQuantizedConv3d'
-
-    def forward(self, input: Tensor, reduce_range: bool = True) -> Tensor:
-        # Temporarily using len(shape) instead of ndim due to JIT issue
-        # https://github.com/pytorch/pytorch/issues/23890
-        if len(input.shape) != 5:
-            raise ValueError("Input shape must be `(N, C, D, H, W)`!")
-        if self.padding_mode != 'zeros':
-            _reversed_padding_repeated_twice = _reverse_repeat_padding(self.padding)
-            input = F.pad(input, _reversed_padding_repeated_twice,
-                          mode=self.padding_mode)
-        return ops.quantized.conv3d_dynamic(
-            input, self._packed_params, reduce_range)
-
-
-class ConvTranspose1d(nnq.ConvTranspose1d):
-    r"""A dynamically quantized transposed convolution module with floating point tensors as inputs and outputs.
-
-    For details on input arguments, parameters, and implementation see
-    :class:`~torch.nn.ConvTranspose1d`.
-
-    For special notes, please, see :class:`~torch.nn.quantized.dynamic.Conv1d`
-
-    Attributes:
-        weight (Tensor):     packed tensor derived from the learnable weight
-                             parameter.
-        scale (Tensor):      scalar for the output scale
-        zero_point (Tensor): scalar for the output zero point
-    See :class:`~torch.nn.ConvTranspose1d` for other attributes.
-
-    Examples::
-
-        >>> # With square kernels and equal stride
-        >>> m = nndq.ConvTranspose1d(16, 33, 3, stride=2)
-        >>> # non-square kernels and unequal stride and with padding
-        >>> m = nndq.ConvTranspose1d(16, 33, (3, 5), stride=(2, 1), padding=(4, 2))
-        >>> output = m(input)
-        >>> # exact output size can be also specified as an argument
-        >>> downsample = nndq.Conv1d(16, 16, 3, stride=2, padding=1)
-        >>> upsample = nndq.ConvTranspose1d(16, 16, 3, stride=2, padding=1)
-        >>> h = downsample(input)
-        >>> h.size()
-        torch.Size([1, 16, 6])
-        >>> output = upsample(h, output_size=input.size())
-        >>> output.size()
-        torch.Size([1, 16, 12])
-    """
-
-    _FLOAT_MODULE = nn.ConvTranspose1d
-
-    def __init__(self, in_channels, out_channels, kernel_size, stride=1,
-                 padding=0, output_padding=0, groups=1, bias=True,
-                 dilation=1, padding_mode='zeros', device=None, dtype=None):
-        warnings.warn(
-            "The current implementation of the {} module has poor numerical accuracy and its use is not recommended".format(
-                self._get_name()
-            )
-        )
-        factory_kwargs = {'device': device, 'dtype': dtype}
-        super(ConvTranspose1d, self).__init__(
-            in_channels, out_channels, kernel_size, stride, padding, output_padding,
-            groups, bias, dilation, padding_mode, **factory_kwargs)
-
-    def _get_name(self):
-        return 'DynamicQuantizedConvTranpose1d'
-
-    def forward(self, input: Tensor, reduce_range: bool = True) -> Tensor:
-        # Temporarily using len(shape) instead of ndim due to JIT issue
-        # https://github.com/pytorch/pytorch/issues/23890
-        if len(input.shape) != 3:
-            raise ValueError("Input shape must be `(N, C, L)`!")
-        return torch.ops.quantized.conv_transpose1d_dynamic(
-            input, self._packed_params, reduce_range)
-
-
-class ConvTranspose2d(nnq.ConvTranspose2d):
-    r"""A dynamically quantized transposed convolution module with floating point tensors as inputs and outputs.
-
-    For details on input arguments, parameters, and implementation see
-    :class:`~torch.nn.ConvTranspose2d`.
-
-    For special notes, please, see :class:`~torch.nn.quantized.dynamic.Conv2d`
-
-    Attributes:
-        weight (Tensor):     packed tensor derived from the learnable weight
-                             parameter.
-        scale (Tensor):      scalar for the output scale
-        zero_point (Tensor): scalar for the output zero point
-    See :class:`~torch.nn.ConvTranspose2d` for other attributes.
-
-    Examples::
-
-        >>> # With square kernels and equal stride
-        >>> m = nnq.ConvTranspose2d(16, 33, 3, stride=2)
-        >>> # non-square kernels and unequal stride and with padding
-        >>> m = nnq.ConvTranspose2d(16, 33, (3, 5), stride=(2, 1), padding=(4, 2))
-        >>> output = m(input)
-        >>> # exact output size can be also specified as an argument
-        >>> downsample = nnq.Conv2d(16, 16, 3, stride=2, padding=1)
-        >>> upsample = nnq.ConvTranspose2d(16, 16, 3, stride=2, padding=1)
-        >>> h = downsample(input)
-        >>> h.size()
-        torch.Size([1, 16, 6, 6])
-        >>> output = upsample(h, output_size=input.size())
-        >>> output.size()
-        torch.Size([1, 16, 12, 12])
-    """
-
-    _FLOAT_MODULE = nn.ConvTranspose2d
-
-    def __init__(self, in_channels, out_channels, kernel_size, stride=1,
-                 padding=0, output_padding=0, groups=1, bias=True,
-                 dilation=1, padding_mode='zeros', device=None, dtype=None):
-        warnings.warn(
-            "The current implementation of the {} module has poor numerical accuracy and its use is not recommended".format(
-                self._get_name()
-            )
-        )
-        factory_kwargs = {'device': device, 'dtype': dtype}
-        super(ConvTranspose2d, self).__init__(
-            in_channels, out_channels, kernel_size, stride, padding, output_padding,
-            groups, bias, dilation, padding_mode, **factory_kwargs)
-
-    def _get_name(self):
-        return 'DynamicQuantizedConvTranpose2d'
-
-    def forward(self, input: Tensor, reduce_range: bool = True) -> Tensor:
-        # Temporarily using len(shape) instead of ndim due to JIT issue
-        # https://github.com/pytorch/pytorch/issues/23890
-        if len(input.shape) != 4:
-            raise ValueError("Input shape must be `(N, C, H, W)`!")
-        return ops.quantized.conv_transpose2d_dynamic(
-            input, self._packed_params, reduce_range)
-
-
-class ConvTranspose3d(nnq.ConvTranspose3d):
-    r"""A dynamically quantized transposed convolution module with floating point tensors as inputs and outputs.
-
-    For details on input arguments, parameters, and implementation see
-    :class:`~torch.nn.ConvTranspose3d`.
-
-    For special notes, please, see :class:`~torch.nn.quantized.dynamic.Conv3d`
-
-    Attributes:
-        weight (Tensor):     packed tensor derived from the learnable weight
-                             parameter.
-        scale (Tensor):      scalar for the output scale
-        zero_point (Tensor): scalar for the output zero point
-    See :class:`~torch.nn.ConvTranspose3d` for other attributes.
-
-    Examples::
-
-        >>> # With cubic kernels and equal stride
-        >>> m = nnq.ConvTranspose3d(16, 33, 3, stride=2)
-        >>> # non-cubic kernels and unequal stride and with padding
-        >>> m = nnq.ConvTranspose3d(16, 33, (3, 3, 5), stride=(2, 1, 1), padding=(4, 2, 2))
-        >>> output = m(input)
-        >>> # exact output size can be also specified as an argument
-        >>> downsample = nnq.Conv3d(16, 16, 3, stride=2, padding=1)
-        >>> upsample = nnq.ConvTranspose3d(16, 16, 3, stride=2, padding=1)
-        >>> h = downsample(input)
-        >>> h.size()
-        torch.Size([1, 16, 6, 6, 6])
-        >>> output = upsample(h, output_size=input.size())
-        >>> output.size()
-        torch.Size([1, 16, 12, 12, 12])
-    """
-
-    _FLOAT_MODULE = nn.ConvTranspose3d
-
-    def __init__(self, in_channels, out_channels, kernel_size, stride=1,
-                 padding=0, output_padding=0, groups=1, bias=True,
-                 dilation=1, padding_mode='zeros', device=None, dtype=None):
-        warnings.warn(
-            "The current implementation of the {} module has poor numerical accuracy and its use is not recommended".format(
-                self._get_name()
-            )
-        )
-        factory_kwargs = {'device': device, 'dtype': dtype}
-        super(ConvTranspose3d, self).__init__(
-            in_channels, out_channels, kernel_size, stride, padding, output_padding,
-            groups, bias, dilation, padding_mode, **factory_kwargs)
-
-    def _get_name(self):
-        return 'DynamicQuantizedConvTranpose3d'
-
-    def forward(self, input: Tensor, reduce_range: bool = True) -> Tensor:
-        # Temporarily using len(shape) instead of ndim due to JIT issue
-        # https://github.com/pytorch/pytorch/issues/23890
-        if len(input.shape) != 5:
-            raise ValueError("Input shape must be `(N, C, T, H, W)`!")
-        return ops.quantized.conv_transpose3d_dynamic(
-            input, self._packed_params, reduce_range)
->>>>>>> c690dc15
+from torch.ao.nn.quantized.dynamic.modules.conv import ConvTranspose3d