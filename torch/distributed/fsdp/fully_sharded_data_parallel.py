--- conflicted
+++ resolved
@@ -1163,11 +1163,7 @@
                 f"Called FSDP.clip_grad_norm_() on rank {self.rank} with no "
                 "gradients -- returning the total norm in the default dtype "
                 f"{total_norm.dtype}",
-<<<<<<< HEAD
-                stacklevel=2,
-=======
                 stacklevel=TO_BE_DETERMINED,
->>>>>>> fff02e67
             )  # warn since this is generally unexpected
             return total_norm
         total_norm_dtype = functools.reduce(
@@ -1182,11 +1178,7 @@
             warnings.warn(
                 "The `optim_input` argument is deprecated and will be removed after PyTorch 1.13. You may remove it "
                 "from your code without changing its functionality.",
-<<<<<<< HEAD
-                stacklevel=2,
-=======
                 stacklevel=TO_BE_DETERMINED,
->>>>>>> fff02e67
             )
 
     @staticmethod
@@ -1206,11 +1198,7 @@
             f"``FullyShardedDataParallel.{curr}``is being deprecated and is "
             f"replaced by ``FullyShardedDataParallel.{new}``. "
             f"``FullyShardedDataParallel.{curr}`` may be removed after PyTorch 2.2.",
-<<<<<<< HEAD
-            stacklevel=2,
-=======
             stacklevel=TO_BE_DETERMINED,
->>>>>>> fff02e67
         )
 
     @staticmethod
