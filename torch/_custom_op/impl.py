--- conflicted
+++ resolved
@@ -782,117 +782,6 @@
     compare(kwargonly, schema.arguments.flat_kwarg_only)
 
 
-<<<<<<< HEAD
-def get_none():
-    return None
-
-
-global_ctx_getter: typing.Callable = get_none
-
-
-# NOTE [ctx inside the fake implementation]
-# If a user has an operator with data-dependent output shape, then when writing
-# a fake implementation they must query the current ctx and use methods on the
-# ctx to construct a new unbacked symint.
-#
-# This is done via us setting the global_ctx_getter function every time a fake
-# implementation is invoked.
-def get_ctx() -> "AbstractImplCtx":
-    """get_ctx() returns the current AbstractImplCtx object.
-
-    Calling ``get_ctx()`` is only valid inside of an abstract implementation.
-    """
-    return global_ctx_getter()
-
-
-@contextlib.contextmanager
-def set_ctx_getter(ctx_getter):
-    global global_ctx_getter
-    prev = global_ctx_getter
-    try:
-        global_ctx_getter = ctx_getter
-        yield
-    finally:
-        global_ctx_getter = prev
-
-
-class AbstractImplCtx:
-    """
-    Context object for writing abstract implementations for custom operators.
-    """
-
-    def __init__(self, _shape_env, _op):
-        self._shape_env = _shape_env
-        self._op = _op
-
-    def create_unbacked_symint(self, *, min=None, max=None) -> torch.SymInt:
-        """Constructs a new symint (symbolic int) representing a data-dependent value.
-
-        This is useful for writing the abstract implementation (which is necessary
-        for torch.compile) for a CustomOp where an output Tensor has a size
-        that depends on the data of the input Tensors.
-
-        Args:
-            min (Optional[int]): A statically known inclusive lower bound for this symint.
-                Default: None
-            max (Optional[int]): A statically known inclusive upper bound for this
-                symint. Default: None
-
-        .. warning:
-
-            You must also verify that your implementation on concrete Tensors
-            (e.g. CPU/CUDA) only returns Tensors where the size that corresponds
-            to the symint also has respects these constraint.
-            The easiest way to do this is to add an assertion in the CPU/CUDA/etc
-            implementation that the size follows these bounds.
-
-        Example::
-
-            >>> # an operator with data-dependent output shape
-            >>> @custom_op("mylibrary::custom_nonzero")
-            >>> def custom_nonzero(x: Tensor) -> Tensor:
-            >>>     ...
-            >>>
-            >>> @custom_nonzero.impl_abstract():
-            >>> def custom_nonzero_abstract(x):
-            >>>     # Number of nonzero-elements is data-dependent
-            >>>     ctx = torch._custom_op.get_ctx()
-            >>>     nnz = ctx.create_unbacked_symint()
-            >>>     shape = [x.dim(), nnz]
-            >>>     result = x.new_empty(shape, dtype=torch.long)
-            >>>     return result
-            >>>
-            >>> @numpy_nonzero.impl(['cpu', 'cuda'])
-            >>> def custom_nonzero_impl(x):
-            >>>     x_np = to_numpy(x)
-            >>>     res = np.stack(np.nonzero(x_np), axis=1)
-            >>>     # the size associated with ctx.create_unbacked_symint()
-            >>>     # must be constrained in the same way, so we add an assertion here.
-            >>>     if res.shape[0] < 2 or res.shape[0] > x.numel():
-            >>>         raise RuntimeError("not supported")
-            >>>     return torch.tensor(res, device=x.device)
-
-        """
-        if (
-            self._shape_env is None
-            or not self._shape_env.allow_dynamic_output_shape_ops
-        ):
-            raise torch._subclasses.fake_tensor.DynamicOutputShapeException(self._op)
-
-        if isinstance(min, torch.SymInt) or isinstance(max, torch.SymInt):
-            raise ValueError(
-                f"ctx.create_unbacked_symint(min={min}, max={max}): expected "
-                f"min and max to be statically known ints but got SymInt. "
-                f"This is not supported."
-            )
-
-        result = self._shape_env.create_unbacked_symint()
-        torch.sym_constrain_range_for_size(result, min=min, max=max)
-        return result
-
-=======
->>>>>>> a6fe00da
-
 def infer_schema(prototype_function: typing.Callable) -> str:
     sig = inspect.signature(prototype_function)
 
