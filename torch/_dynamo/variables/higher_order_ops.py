import contextlib
import functools
import itertools
import logging

from typing import Dict, List, Optional

import torch._C
import torch.fx
import torch.nn
import torch.onnx.operators
from torch._dispatch.python import enable_python_dispatcher
from torch._dynamo.utils import deepcopy_to_fake_tensor, get_fake_value, get_real_value
from torch._dynamo.variables.base import VariableTracker
<<<<<<< HEAD
from torch._dynamo.variables.tensor import InputSymNodeVariable, SymNodeVariable
=======
from torch._dynamo.variables.builtin import BuiltinVariable
from torch._dynamo.variables.functions import UserFunctionVariable
from torch._dynamo.variables.tensor import SymNodeVariable
>>>>>>> 61a4b60d
from torch._guards import Source
from torch.utils import _pytree as pytree

from ..exc import (
    UncapturedHigherOrderOpError,
    unimplemented,
    Unsupported,
    UserError,
    UserErrorType,
)
from ..guards import GuardBuilder
from ..source import FSDPNNModuleSource, GetItemSource, NNModuleSource
from ..utils import proxy_args_kwargs
from .lists import ListVariable, TupleVariable
from .nn_module import NNModuleVariable


log = logging.getLogger(__name__)


def safe_or_raise_always_restore(tx, graph_checkpoint, checkpoint, f, sub_args):
    # Will raise if not sound
    try:
        f.call_function(tx, sub_args, {})
    finally:
        tx.output.graph = graph_checkpoint
        tx.restore_graphstate(checkpoint)


def raise_hard_error_if_graph_break(reason):
    def deco(fn):
        @functools.wraps(fn)
        def graph_break_as_hard_error(*args, **kwargs):
            try:
                return fn(*args, **kwargs)
            except Unsupported as e:
                msg = " Scroll up to find out what causes the graph break."
                raise UncapturedHigherOrderOpError(reason + msg) from e

        return graph_break_as_hard_error

    return deco


@contextlib.contextmanager
def dynamo_enable_grad(tx):
    from . import GradModeVariable

    org_value = torch.is_grad_enabled()
    try:
        GradModeVariable.create(tx, True)
        yield
    finally:
        GradModeVariable.create(tx, org_value)


def are_tensors(var):
    from . import TensorVariable

    if isinstance(var, TensorVariable):
        return True
    if isinstance(var, (TupleVariable, ListVariable)):
        return all(are_tensors(item) for item in var.items)
    return False


def validate_args_and_maybe_create_graph_inputs(
    sub_args, tracer, tx, manually_set_subgraph_inputs
):
    from . import (
        AutogradFunctionContextVariable,
        ConstantVariable,
        SymNodeVariable,
        TensorVariable,
    )
    from .builder import wrap_fx_proxy, wrap_fx_proxy_cls

    assert tracer.parent is not None

    args = []
    for a in sub_args:
        assert isinstance(a, VariableTracker)

        if isinstance(a, ConstantVariable):
            # Ensures that we recompile when the constant value changes
            a.add_guard(GuardBuilder.CONSTANT_MATCH)

            if manually_set_subgraph_inputs:
                # This arg is not used in the body of the higher order op.
                # Currently, this new input is added to make the calls
                # happy, which expect a fixed number of arguments. In
                # future, we can clean this up.
                tracer.create_graph_input("const")
            new_arg = a
        elif isinstance(a, TensorVariable):
            if manually_set_subgraph_inputs:
                new_proxy = tracer.create_graph_input(a.as_proxy().node.name)
                example_value = a.as_proxy().node.meta["example_value"]
                new_arg = wrap_fx_proxy(
                    tx=tx, proxy=new_proxy, example_value=example_value
                )
            else:
                new_arg = a
        elif isinstance(a, SymNodeVariable):
            if manually_set_subgraph_inputs:
                new_proxy = tracer.create_graph_input(str(a.sym_num.node.expr))
                new_arg = wrap_fx_proxy_cls(
                    target_cls=SymNodeVariable,
                    tx=tx,
                    proxy=new_proxy,
                    example_value=a.sym_num,
                )
            else:
                new_arg = a
        elif isinstance(a, AutogradFunctionContextVariable):
            if manually_set_subgraph_inputs:
                tracer.create_graph_input(a.as_proxy().node.name)
            new_arg = a
        else:
            raise unimplemented(
                f"HigherOrderOperator with body that accepts non-Tensors as input. "
                f"Got: {a.python_type()}"
            )

        args.append(new_arg)
    return args


# See NOTE [HigherOrderOperator tracing design] for details of the design
def speculate_subgraph(
    tx,
    f,
    sub_args,
    sub_kwargs,
    graph_checkpoint,
    checkpoint,
    description,
    *,
    always_restore=False,
    enable_grad=False,
    # NOTE [Temporary argument `manually_set_subgraph_inputs`]
    # If manually_set_subgraph_inputs=True, then we manually add
    # the `sub_args` to `subgraph`, if False then we rely
    # on tracer's lifting mechanism to lift these args.
    # NOTE: Default `True` is temporary and plan is
    #       to always lift args in future and remove this
    #       argument.
    manually_set_subgraph_inputs=True,
    restore_side_effects=True,
):
    if sub_kwargs is None:
        sub_kwargs = {}

    # See NOTE [Temporary argument `manually_set_subgraph_inputs`]
    if sub_kwargs and manually_set_subgraph_inputs:
        unimplemented(
            "Use `manually_set_subgraph_inputs=False` when passing `sub_kwargs`."
        )

    try:
        with tx.output.new_subtracer() as tracer:
            args = validate_args_and_maybe_create_graph_inputs(
                sub_args, tracer, tx, manually_set_subgraph_inputs
            )

            validate_args_and_maybe_create_graph_inputs(
                sub_kwargs.values(), tracer, tx, manually_set_subgraph_inputs=False
            )

            autograd_ctx = (
                dynamo_enable_grad(tx) if enable_grad else contextlib.nullcontext()
            )

            if restore_side_effects:
                prev_side_effects = tx.output.side_effects.clone()

            with autograd_ctx:
                output = f.call_function(tx, args, sub_kwargs)

            if restore_side_effects:
                # Captured variables are tracked in side-effects
                # and they show up in output graph incorrectly.
                # It is ok to undo this side-effect tracking
                # as speculate_subgraph will allow only
                # pure functions.
                tx.output.side_effects = prev_side_effects

            # Register output to graph
            # Modeled off of compile_and_call_fx_graph
            # TODO: support pytree output
            # We check always_restore because we dont use the output or side effects of always_restore code,
            # like bwd.
            if always_restore:
                # Nothing left to do here
                return output, tx.output.graph, tracer.lifted_freevars
            else:
                if not are_tensors(output):
                    unimplemented(
                        "HigherOrderOperator body's output must consist of tensors only"
                    )

                tx.output.guards.update(output.guards)
                # The output proxies might not belong to this SubgraphTracer
                # (if they are free variables that were never lifted)
                # so lift them here.
                output_proxies = output.as_proxy()
                output_proxies = pytree.tree_map(
                    tracer.maybe_lift_tracked_freevar_to_input, output_proxies
                )
                tx.output.create_node(
                    "output",
                    "output",
                    (tracer.create_arg((output_proxies,))),
                    {},
                )
                graph = tx.output.graph
                graph.lint()
                lifted_freevars = tracer.lifted_freevars

                return (
                    output,
                    graph,
                    lifted_freevars,
                )

    except Unsupported as ex:
        msg = (
            f"speculate_subgraph: while introspecting {description}, we were unable "
            f"to trace function `{f.get_name()}` into a single graph. This means "
            f"that Dynamo was unable to prove safety for this API and will "
            f"fall back to eager-mode PyTorch, which could lead to a slowdown."
        )
        log.warning(msg)
        log.exception(ex)
        tx.output.graph = graph_checkpoint
        tx.restore_graphstate(checkpoint)
        raise Unsupported(
            f"{msg} Scroll up for the stack trace "
            f"of the initial exception. The reason was: {ex.msg}"
        ) from ex


def make_attr(tx, name):
    node = tx.output.create_proxy(
        "get_attr",
        name,
        (),
        {},
    )
    return node


def add_subgraph(tx, source, name, gm):
    next_name = None
    i = 0
    while not next_name:
        candidate = f"{name}_{i}"
        if candidate in tx.output.nn_modules:
            i += 1
        else:
            next_name = candidate

    gm.__name__ = next_name
    if source.guard_source().is_fsdp_module():
        src = FSDPNNModuleSource(GetItemSource(source, next_name))
    else:
        src = NNModuleSource(GetItemSource(source, next_name))
    gm.torchdynamo_force_dynamic = False
    tx.output.register_attr_or_module(gm, next_name, source=src)
    return next_name


class TorchHigherOrderOperatorVariable(VariableTracker):
    def __init__(self, value, source: Optional[Source] = None, **kwargs):
        super().__init__(**kwargs)
        self.value = value
        self.source = source

    @staticmethod
    def make(value, source=None, **kwargs):
        if value.__name__ == "cond":
            return CondHigherOrderVariable(value, source, **kwargs)
        elif value.__name__ == "map":
            return MapHigherOrderVariable(value, source, **kwargs)
        elif value.__name__ == "executorch_call_delegate":
            return ExecutorchCallDelegateHigherOrderVariable(value, source, **kwargs)
        elif value.__name__ == "out_dtype":
            return OutDtypeHigherOrderVariable(value, source, **kwargs)
        elif value is torch._functorch.eager_transforms.grad_impl:
            return FunctorchGradHigherOrderVariable(value, source, **kwargs)
        elif value is torch._functorch.vmap.vmap_impl:
            return FunctorchVmapHigherOrderVariable(value, source, **kwargs)
        elif value.__name__ in (
            "trampoline_autograd_fwd",
            "trampoline_autograd_bwd",
            "trampoline_autograd_apply",
        ):
            return AutogradFunctionMethodHigherOrderVariable(value, source, **kwargs)
        elif value.__name__ == "wrap":
            return WrapHigherOrderVariable(value, source, **kwargs)
        elif value.__name__ in (
            "wrap_activation_checkpoint",
            "tag_activation_checkpoint",
        ):
            return CheckpointHigherOrderVariable(value, source, **kwargs)
        elif value.__name__ == "_export_tracepoint":
            return ExportTracepointHigherOrderVariable(value, source, **kwargs)
        else:
            unimplemented(f"HigherOrderOperator {value.__name__}")

    def check_kwargs(self, kwargs, supported_types):
        if not all(isinstance(value, supported_types) for value in kwargs.values()):
            raise unimplemented(
                f"Only kwargs of the following types are supported: {supported_types}"
            )

    def call_function(
        self, tx, args: List[VariableTracker], kwargs: Dict[str, VariableTracker]
    ) -> VariableTracker:
        unimplemented(f"HigherOrderOperator {self.value.__name__}")


class CondHigherOrderVariable(TorchHigherOrderOperatorVariable):
    @raise_hard_error_if_graph_break(
        reason="Cond doesn't work unless it is captured completely with torch.compile."
    )
    def call_function(
        self, tx, args: "List[VariableTracker]", kwargs: "Dict[str, VariableTracker]"
    ) -> "VariableTracker":
        from . import (
            ConstantVariable,
            ListVariable,
            NestedUserFunctionVariable,
            TensorVariable,
            UserFunctionVariable,
        )
        from .builder import wrap_fx_proxy

        # TODO(voz): Support fake tensor dispatch for recursive
        # ops - see torch/dispatch/_dispatcher.py
        if len(args) != 4:
            unimplemented(
                f"Expected 4 arguments but got {len(args)}.\n"
                f"Usage: cond(pred, true_fn, false_fn, operands)",
            )
        # predicate
        if type(args[0]) not in (
            ConstantVariable,
            TensorVariable,
            SymNodeVariable,
            InputSymNodeVariable,
        ):
            unimplemented(
                f"Expected pred to be bool or a boolean tensor with single "
                f"item but got {str(type(args[0]))} "
                f"with original python type {str(args[0].python_type())}.",
            )
        tx.output.guards.update(args[0].guards)

        # operands
        if not isinstance(args[3], (ListVariable, TupleVariable)):
            unimplemented(
                f"Expected a tuple but got {args[3].python_type()}",
            )
        operands = args[3].unpack_var_sequence(tx)
        if not all(
            isinstance(operand, (TensorVariable, torch.Tensor)) for operand in operands
        ):
            unimplemented(
                "Expected a tuple of tensors but got {actual_args}".format(  # noqa: UP032
                    actual_args=[
                        str(operand.python_type())
                        if isinstance(operand, VariableTracker)
                        else str(type(operand))
                        for operand in operands
                    ],
                ),
            )

        # branches
        assert isinstance(
            args[1],
            (UserFunctionVariable, NestedUserFunctionVariable, NNModuleVariable),
        ), str(
            type(args[1])
        )  # true_fn

        assert isinstance(
            args[2],
            (UserFunctionVariable, NestedUserFunctionVariable, NNModuleVariable),
        ), str(
            type(args[2])
        )  # false_fn

        # Our strategy for tracing the true/false branches of cond
        # are to checkpoint our graphstate, run the true branch,
        # roll it back to the checkpoint, and run the false
        # branch, and then merge the graphstates.  Well, perhaps
        # "merge" is too strong a word: we mostly assert that
        # the resulting graphstates have to be the same.
        #
        # We only permit guards to diverge (we union the guards from
        # both branches).  In particular, this means that side
        # effects are NOT permitted inside true/false branches; this
        # would be difficult to implement, because of the path
        # explosion problem.

        graph_checkpoint, checkpoint = tx.output.graph, tx.copy_graphstate()

        def speculate_branch(branch):
            # NB: 0 is predicate
            ix = 1 if branch else 2
            # TODO: Support kwargs
            ret_val, ret_graph, ret_lifted_freevars = speculate_subgraph(
                tx,
                args[ix],
                operands,
                {},
                graph_checkpoint,
                checkpoint,
                "cond",
            )

            if not isinstance(ret_val, TensorVariable):
                unimplemented(
                    "Expected branch to return a single tensor",
                )
            return ret_val, ret_graph, ret_lifted_freevars

        (true_r, true_graph, true_lifted_freevars) = speculate_branch(True)
        true_nn_modules = tx.copy_graphstate().output.nn_modules

        (false_r, false_graph, false_lifted_freevars) = speculate_branch(False)
        false_nn_modules = tx.copy_graphstate().output.nn_modules

        # TODO (tmanlaibaatar) deduplicate this later
        # Let's say we capture cond(pred, true_fn, false_fn, x)
        # and true_fn has lifted variables a, b, c
        # and false_fn has lifted variables a, b, d
        # Then each branch graph will receive:
        # true_fn(x, a, b, c, a_false, b_false, d_false)
        # false_fn(x, a_true, b_true, c_true, a, b, d)
        # https://github.com/pytorch/pytorch/issues/103530
        def fixup_branch_inps(graph, add_after, new_args, suffix) -> None:
            original_phs = [node for node in graph.nodes if node.op == "placeholder"]
            assert add_after < len(
                original_phs
            ), f"Invalid index for inserting lifted arguments {add_after}."

            # When operands is empty, add_after can be -1 for false graph. In that case, we need to insert new
            # nodes before the first node in the graph since placeholders precede normal nodes.
            def _add_phs():
                for inp_node in new_args:
                    new_node_name = inp_node.node.name + suffix
                    graph.placeholder(new_node_name)

            if add_after == -1:
                first_node = next(iter(graph.nodes))
                with graph.inserting_before(first_node):
                    _add_phs()
            else:
                insertion_node = original_phs[add_after]
                with graph.inserting_after(insertion_node):
                    _add_phs()

        fixup_branch_inps(
            true_graph,
            len(operands) + len(true_lifted_freevars) - 1,
            false_lifted_freevars,
            "_false_branch",
        )

        fixup_branch_inps(
            false_graph, len(operands) - 1, true_lifted_freevars, "_true_branch"
        )

        true_name = add_subgraph(
            tx,
            self.source,
            "cond_true",
            torch.fx.GraphModule(true_nn_modules.nn_modules, true_graph),
        )
        false_name = add_subgraph(
            tx,
            self.source,
            "cond_false",
            torch.fx.GraphModule(false_nn_modules.nn_modules, false_graph),
        )

        true_node = make_attr(tx, true_name)
        false_node = make_attr(tx, false_name)

        p_args = (
            args[0].as_proxy(),
            true_node,
            false_node,
            [a.as_proxy() for a in operands]
            + list(true_lifted_freevars.keys())
            + list(false_lifted_freevars.keys()),
        )
        # TODO: assert that the true/false return values are
        # consistent
        example_value = true_r.as_proxy().node.meta["example_value"]

        _, p_kwargs = proxy_args_kwargs([], kwargs)

        # Store the invocation as a call
        return wrap_fx_proxy(
            tx=tx,
            proxy=tx.output.create_proxy(
                "call_function",
                torch.ops.higher_order.cond,
                args=tuple(p_args),
                kwargs=p_kwargs,
            ),
            example_value=example_value,
        )


def non_single_tensor_return_unsupported(api, ret):
    from . import TensorVariable

    if not isinstance(ret, TensorVariable):
        raise Unsupported(
            f"{api} over function that returns something " f"other than one Tensor"
        )


class MapHigherOrderVariable(TorchHigherOrderOperatorVariable):
    def call_function(
        self, tx, args: List[VariableTracker], kwargs: Dict[str, VariableTracker]
    ) -> VariableTracker:
        from . import (
            ConstantVariable,
            NestedUserFunctionVariable,
            TensorVariable,
            UserFunctionVariable,
        )
        from .builder import wrap_fx_proxy

        assert type(args[0]) in (UserFunctionVariable, NestedUserFunctionVariable)
        assert type(args[1]) is TensorVariable

        sample_shape = args[1].get_real_value().size()
        if len(sample_shape) < 1 or sample_shape[0] == 0:
            unimplemented(
                "map() operator doesn't support scalar or zero-sized tensors during tracing."
            )

        checkpoint = tx.copy_graphstate()
        # To get the example output from map() we will need to provide at least one sample to
        # the loop body. In our case we will always use xs[0], and our map() won't support zero
        # sized tensor during tracing.
        first_dim = args[1].call_method(
            tx, "__getitem__", args=[ConstantVariable.create(0)], kwargs={}
        )

        # TODO: Support kwargs
        (
            body_r,
            body_graph,
            body_lifted_freevars,
        ) = speculate_subgraph(
            tx,
            args[0],
            [
                first_dim,
                *args[2:],
            ],
            {},
            tx.output.graph,
            checkpoint,
            "torch.ops.higher_order.map",
        )

        body_nn_modules = tx.copy_graphstate().output.nn_modules

        body_name = add_subgraph(
            tx,
            self.source,
            "map_body",
            torch.fx.GraphModule(body_nn_modules.nn_modules, body_graph),
        )

        body_node = make_attr(tx, body_name)
        p_args = (
            body_node,
            *(arg.as_proxy() for arg in args[1:]),
            *(arg for arg in body_lifted_freevars.keys()),
        )
        non_single_tensor_return_unsupported("torch.ops.higher_order.map", body_r)
        r = body_r.as_proxy().node.meta["example_value"]
        example_value = r.new_empty(
            [get_fake_value(args[1].as_proxy().node, tx).shape[0], *r.shape]
        )

        _, p_kwargs = proxy_args_kwargs([], kwargs)

        # Store the invocation as a call
        return wrap_fx_proxy(
            tx=tx,
            proxy=tx.output.create_proxy(
                "call_function",
                self.value,
                args=tuple(p_args),
                kwargs=p_kwargs,
            ),
            example_value=example_value,
        )


class ExecutorchCallDelegateHigherOrderVariable(TorchHigherOrderOperatorVariable):
    def call_function(
        self, tx, args: "List[VariableTracker]", kwargs: "Dict[str, VariableTracker]"
    ) -> "VariableTracker":
        from . import ConstantVariable
        from .builder import wrap_fx_proxy

        self.check_kwargs(kwargs, ConstantVariable)

        # This is operator for delegation within Executorch which calls a
        # specific function in the given lowered module with the given
        # operators. The actual operator is defined in the Executorch codebase.
        # This is a bad hierarchical violation since
        # executorch_call_delegate sits at a higher level than dynamo, but
        # there's no real solution to this issue yet.
        lowered_module = tx.output.get_submodule(args[0].module_key)

        lowered_node = make_attr(tx, args[0].module_key)

        p_args = tuple(arg.as_proxy() for arg in args[1:])
        real_sub_args = pytree.tree_map_only(
            torch.fx.Proxy, lambda a: get_real_value(a.node, tx.output), p_args
        )
        example_res = lowered_module.original_module(*real_sub_args)
        example_value = deepcopy_to_fake_tensor(example_res, tx.fake_mode)

        p_args = (lowered_node,) + p_args

        _, p_kwargs = proxy_args_kwargs([], kwargs)

        # Store the invocation as a call
        return wrap_fx_proxy(
            tx=tx,
            proxy=tx.output.create_proxy(
                "call_function",
                self.value,
                args=tuple(p_args),
                kwargs=p_kwargs,
            ),
            example_value=example_value,
        )


class FunctorchGradHigherOrderVariable(TorchHigherOrderOperatorVariable):
    def call_function(
        self, tx, args: "List[VariableTracker]", kwargs: "Dict[str, VariableTracker]"
    ) -> "VariableTracker":
        from . import ConstantVariable
        from .builder import wrap_fx_proxy

        # TODO: Support `fn` with kwargs.
        if not torch._dynamo.config.capture_func_transforms:
            unimplemented(
                "torch.func.grad capture is disabled, "
                "it can be turned on by setting "
                "`torch._dynamo.config.capture_func_transforms=True`"
            )
        # [NOTE] Here we are (roughly) modelling the following
        #
        #   grad_fn = torch.func.grad(fn, argnums=.., has_aux=..)
        #   grad_output = grad_fn(x)
        checkpoint = tx.copy_graphstate()
        graph_checkpoint = tx.output.graph
        grad_args = (args[0], args[1], args[2])

        # get arguments
        func, argnums, has_aux = grad_args
        kwargs = args[4].items
        if len(kwargs) > 0:
            # Since speculate_subgraph doesn't support kwargs, we can't handle this for now.
            unimplemented(
                "torch.func.grad: kwargs arguments are currently unsupported."
            )

        # Trace through the `func`
        # NOTE [HACK: Enable autograd while tracing function]
        # `torch.func.grad` should not be affected by `no_grad` outside of `grad`.
        # So, we enable_grad right before the function to which `grad` is applied
        # (the parts explicitly disabled with `no_grad` inside the function are still disabled).
        # Eg.
        # def f(x):
        #     with no_grad():  # This will disable grad tracking under it.
        #        y = x * 2
        #
        #     return x ** 2 - y  # grad tracking should be enabled irrespective of outside `no_grad`.
        #
        # with no_grad():  # This will not disable grad tracking inside of grad(f).
        #     grad_o = torch.func.grad(f)(x)
        # TODO: Support kwargs
        body_r, body_graph, body_lifted_freevars = speculate_subgraph(
            tx,
            func,
            args[3].items,
            {},
            graph_checkpoint,
            checkpoint,
            "torch.func.grad",
            # See NOTE [HACK: Enable autograd while tracing function]
            enable_grad=True,
        )

        body_name = add_subgraph(
            tx,
            self.source,
            "grad_body",
            torch.fx.GraphModule(tx.output.nn_modules, body_graph),
        )
        body_node = make_attr(tx, body_name)
        grad_proxy_args = (
            body_node,
            *(arg.as_proxy() for arg in grad_args[1:]),
        )

        # Model `grad_fn = grad(fn, *grad_args, **grad_kwargs)`
        grad_fn = tx.output.create_proxy(
            "call_function",
            torch.func.grad,
            args=tuple(grad_proxy_args),
            kwargs={},
            name="grad_proxy",
        )

        # Pass lifted freevars to the call to `grad_fn`
        args = args[3].items
        grad_fn_args = tuple(arg.as_proxy() for arg in args) + tuple(
            body_lifted_freevars
        )

        # Call grad_fn with inputs.
        # grad_output = grad_fn(*grad_fn_args, **grad_fn_kwargs)
        grad_output = grad_fn(*grad_fn_args)

        # `grad_fn(*grad_fn_args, **grad_fn_kwargs)`
        # Output of grad_fn is
        # For has_aux=False, Tuple[gradients of inputs indicated by argnums].
        # For has_aux=True, Tuple[Tuple[gradients of inputs indicated by argnums], aux values]
        # NOTE: example_value should match `grad_output`.
        def _from_args(idx):
            return args[idx].as_proxy().node.meta["example_value"].contiguous()

        def to_python_ints(argnums):
            if not isinstance(argnums, (ConstantVariable, TupleVariable)):
                raise UserError(
                    UserErrorType.INVALID_INPUT,
                    f"argnums is expected to be int or tuple of ints. Got {argnums}.",
                )

            if isinstance(argnums, ConstantVariable):
                if not isinstance(argnums.value, (int, tuple)):
                    raise UserError(
                        UserErrorType.INVALID_INPUT,
                        f"argnums is expected to be int or tuple of ints. Got {argnums}.",
                    )
                return argnums.value
            else:
                const_vars = argnums.unpack_var_sequence(tx)
                if not all(
                    isinstance(var, ConstantVariable) and isinstance(var.value, int)
                    for var in const_vars
                ):
                    raise UserError(
                        UserErrorType.INVALID_INPUT,
                        f"argnums is expected to contain int only. Got {const_vars}.",
                    )
                return tuple(var.value for var in const_vars)

        argnums_v = to_python_ints(argnums)
        example_value = pytree.tree_map(_from_args, argnums_v)

        if has_aux.value:
            # case : has_aux = True
            # NOTE: Currently speculate subgraph allows body_r to be
            # Tensor or Tuple/List of Tensor.
            # Since `grad` expects output with has_aux
            # to be (output, aux), only valid output currently is
            # (output, some_tensor)
            body_r_proxy = body_r.as_proxy()
            aux = body_r_proxy[1].node.meta["example_value"]
            example_value = (example_value, aux)

        fx_proxy = wrap_fx_proxy(tx=tx, proxy=grad_output, example_value=example_value)

        # Call contiguous on all the computed grads.
        if not has_aux.value:
            if isinstance(argnums_v, int):
                return fx_proxy.call_method(tx, "contiguous", (), {})
            else:
                grads = fx_proxy
                items = []
                for idx in range(len(argnums_v)):
                    proxy = grads.call_method(
                        tx, "__getitem__", (ConstantVariable.create(idx),), {}
                    ).call_method(tx, "contiguous", (), {})
                    items.append(proxy)
                return TupleVariable(items)
        else:  # case: has_aux.value = True
            # fx_proxy -> Tuple(grads, aux)
            grads = fx_proxy.call_method(
                tx, "__getitem__", (ConstantVariable.create(0),), {}
            )
            aux = fx_proxy.call_method(
                tx, "__getitem__", (ConstantVariable.create(1),), {}
            )
            if isinstance(argnums_v, int):
                return TupleVariable([grads.call_method(tx, "contiguous", (), {}), aux])
            else:
                items = []
                for idx in range(len(argnums_v)):
                    proxy = grads.call_method(
                        tx, "__getitem__", (ConstantVariable.create(idx),), {}
                    ).call_method(tx, "contiguous", (), {})
                    items.append(proxy)
                return TupleVariable([TupleVariable(items), aux])


class FunctorchVmapHigherOrderVariable(TorchHigherOrderOperatorVariable):
    def call_function(
        self, tx, args: "List[VariableTracker]", kwargs: "Dict[str, VariableTracker]"
    ) -> "VariableTracker":
        from . import ConstantVariable, TensorVariable
        from .builder import wrap_fx_proxy

        if not torch._dynamo.config.capture_func_transforms:
            unimplemented(
                "torch.func.vmap capture is disabled, "
                "it can be turned on by setting "
                "`torch._dynamo.config.capture_func_transforms=True`"
            )

        checkpoint = tx.copy_graphstate()
        graph_checkpoint = tx.output.graph

        # unpack args
        fn = args[0]
        in_dims = args[1]
        out_dims = args[2]
        randomness = args[3]
        chunk_size = args[4]
        batch_input_args = args[5:]

        if not isinstance(in_dims, (ConstantVariable, TupleVariable)):
            unimplemented("torch.func.vmap: in_dims is not an int or tuple variable.")

        if not isinstance(out_dims, (ConstantVariable, TupleVariable)):
            unimplemented("torch.func.vmap: out_dims is not an int or tuple variable.")

        if kwargs:
            unimplemented(
                "NYI - torch.func.vmap: kwargs arguments are currently unsupported."
            )

        if chunk_size.value is not None:
            unimplemented(
                "NYI - torch.func.vmap is not implemented when chunk_size is passed"
            )

        # Trace into tree_flatten with the list of batch_input_args.
        tree_flatten = UserFunctionVariable(pytree.tree_flatten)
        flat_args, arg_spec = tree_flatten.call_function(
            tx, [ListVariable(batch_input_args)], {}
        ).unpack_var_sequence(tx)

        # Transform in_dims into a list if it's not an integer literal.
        in_dims_v = (
            in_dims
            if isinstance(in_dims.as_python_constant(), int)
            else BuiltinVariable(list).call_function(tx, [in_dims], {})
        )

        # Trace into broadcast_to_and_flatten with the transformed in_dims.
        broadcast_to_and_flatten = UserFunctionVariable(
            pytree._broadcast_to_and_flatten
        )
        broadcasted_in_dims = broadcast_to_and_flatten.call_function(
            tx, [in_dims_v, arg_spec], {}
        )

        # We want to pass unbatched input to speculate subgraph.
        # So we loop through the inputs and select only one sample
        # from the batch.
        unbatched_input_args = []
        for arg, in_dim in zip(
            flat_args.unpack_var_sequence(tx),
            broadcasted_in_dims.unpack_var_sequence(tx),
        ):
            if in_dim is not None:
                assert isinstance(arg, TensorVariable)
                unbatched_arg = arg.call_method(
                    tx, "select", [in_dim, ConstantVariable.create(0)], {}
                )
                unbatched_input_args.append(unbatched_arg)
            else:
                unbatched_input_args.append(arg)

        # Ban ops like `stride`, `storage_offset` in the traced functions.
        # NOTE: We are conservatively banning more ops (vmap should be able
        #       to handle a few of them).
        tree_unflatten = UserFunctionVariable(pytree.tree_unflatten)
        with tx.strict_translation_mode():
            # trace through the function with unbatched inputs.
            _, body_graph, body_lifted_freevars = speculate_subgraph(
                tx,
                fn,
                # Returns a ListVariable, since that's where we started flattening.
                # However, we really want to pass the inner Python list as argument.
                tree_unflatten.call_function(
                    tx, [ListVariable(unbatched_input_args), arg_spec], {}
                ).unpack_var_sequence(tx),
                {},
                graph_checkpoint,
                checkpoint,
                "torch.vmap",
            )

        body_name = add_subgraph(
            tx,
            self.source,
            "vmap_body",
            torch.fx.GraphModule(tx.output.nn_modules, body_graph),
        )
        body_node = make_attr(tx, body_name)

        # body_lifted_variable should not be treated as batched.
        # So here we update `in_dims` to reflect that.
        # NOTE: updated_in_dims is flat list, it is ok for now
        #       as speculate_subgraph does not supports functions with non-Tensor args.
        #       (so we graph-break above)
        updated_in_dims = TupleVariable(
            broadcasted_in_dims.unpack_var_sequence(tx)
            + [
                ConstantVariable.create(None),
            ]
            * len(body_lifted_freevars)
        )

        vmap_proxy_args = (
            body_node,
            *(arg.as_proxy() for arg in (updated_in_dims, out_dims, randomness)),
        )
        # vmap_proxy corresponds to `vmap_proxy = vmap(fn, *vmap_args, **vmap_kwargs)`
        vmap_proxy = tx.output.create_proxy(
            "call_function",
            torch.func.vmap,
            args=tuple(vmap_proxy_args),
            kwargs={},
            name="vmap_proxy",
        )

        proxy_batched_fn_args = tuple(
            arg.as_proxy() for arg in batch_input_args
        ) + tuple(body_lifted_freevars)

        # We compute the example_value by actually calling
        # `vmap` with FakeTensors.
        fake_batched_fn_args = itertools.chain(
            (get_fake_value(arg.as_proxy().node, tx) for arg in batch_input_args),
            (get_fake_value(arg.node, tx) for arg in body_lifted_freevars),
        )
        actual_in_dims = tuple(
            pytree.tree_map(lambda x: x.value, updated_in_dims.items)
        )

        # NOTE: `body_graph` might have operators which
        # will create new tensors. So it is required
        # that we run `vmap` under FakeMode.
        with tx.fake_mode, enable_python_dispatcher():
            example_value = torch._functorch.vmap.vmap_impl(
                torch.fx.GraphModule(tx.output.nn_modules, body_graph),
                actual_in_dims,
                out_dims.as_python_constant(),
                randomness.value,
                chunk_size.value,
                *fake_batched_fn_args,
            )

        # proxy corresponds to `call = vmap_proxy(*batched_fn_args, **batched_fn_kwargs)`
        proxy = vmap_proxy(*proxy_batched_fn_args)
        return wrap_fx_proxy(
            tx=tx,
            proxy=proxy,
            example_value=example_value,
        )


class AutogradFunctionMethodHigherOrderVariable(TorchHigherOrderOperatorVariable):
    def call_function(
        self, tx, args: "List[VariableTracker]", kwargs: "Dict[str, VariableTracker]"
    ) -> "VariableTracker":
        from . import ConstantVariable, UserFunctionVariable
        from .builder import wrap_fx_proxy

        self.check_kwargs(kwargs, ConstantVariable)

        from . import TorchVariable

        always_restore = self.value.__name__ == "trampoline_autograd_bwd"
        if (
            self.value.__name__ == "trampoline_autograd_bwd"
            or self.value.__name__ == "trampoline_autograd_fwd"
        ):
            fn = UserFunctionVariable(self.value, source=self.source)
        else:
            fn = TorchVariable(self.value)
        checkpoint = tx.copy_graphstate()
        pre_guards = tx.output.guards
        graph_checkpoint = tx.output.graph

        # TODO: Support kwargs
        (
            body_r,
            body_graph,
            body_lifted_freevars,
        ) = speculate_subgraph(
            tx,
            fn,
            [
                *args,
            ],
            {},
            graph_checkpoint,
            checkpoint,
            "the user-defined autograd.Function",
            # Backwards should never, ever be stored!
            always_restore=always_restore,
            restore_side_effects=False,
        )
        post_guards = tx.output.guards
        if body_lifted_freevars:
            for freevar in body_lifted_freevars.keys():
                if "saved_tensor_marked" not in freevar.node.meta:
                    unimplemented("NYI - freevars in autograd function.")

        if always_restore:
            if post_guards - pre_guards:
                unimplemented("NYI - New guards discovered in a restoring state")
            # Nothing left to do here
            return None

        p_args = (
            *(arg.as_proxy() for arg in args),
            *(arg for arg in body_lifted_freevars.keys()),
        )
        non_single_tensor_return_unsupported("autograd.Function forward", body_r)
        r = body_r.as_proxy().node.meta["example_value"]
        example_value = r

        _, p_kwargs = proxy_args_kwargs([], kwargs)

        # Store the invocation as a call
        return wrap_fx_proxy(
            tx=tx,
            proxy=tx.output.create_proxy(
                "call_function",
                self.value,
                args=tuple(p_args),
                kwargs=p_kwargs,
            ),
            example_value=example_value,
        )


class WrapHigherOrderVariable(TorchHigherOrderOperatorVariable):
    def create_wrapped_node(self, tx, args, kwargs, description):
        # See NOTE [HigherOrderOperator tracing design] for more details
        checkpoint = tx.copy_graphstate()
        graph_checkpoint = tx.output.graph

        (
            body_r,
            body_graph,
            body_lifted_freevars,
        ) = speculate_subgraph(
            tx,
            args[0],  # function
            [*args[1:]],
            kwargs,
            graph_checkpoint,
            checkpoint,
            description,
            manually_set_subgraph_inputs=False,
        )

        body_name = add_subgraph(
            tx,
            self.source,
            "wrap_body",
            torch.fx.GraphModule(tx.output.nn_modules, body_graph),
        )

        body_node = make_attr(tx, body_name)

        # Since, we call `speculate_subgraph` with `manually_set_subgraph_inputs=False`,
        # all the arguments are lifted.
        lifted_args = tuple(arg for arg in body_lifted_freevars.keys())

        proxy_args = (body_node,) + lifted_args
        example_value = pytree.tree_map_only(
            torch.fx.Proxy,
            lambda a: a.node.meta["example_value"],
            body_r.as_proxy(),
        )

        return proxy_args, {}, example_value

    def call_function(
        self, tx, args: "List[VariableTracker]", kwargs: "Dict[str, VariableTracker]"
    ) -> "VariableTracker":
        from .builder import wrap_fx_proxy

        p_args, p_kwargs, example_value = self.create_wrapped_node(
            tx, args, kwargs, "wrap"
        )

        # Store the invocation as a call
        return wrap_fx_proxy(
            tx=tx,
            proxy=tx.output.create_proxy(
                "call_function",
                self.value,
                args=tuple(p_args),
                kwargs=p_kwargs,
            ),
            example_value=example_value,
        )


class OutDtypeHigherOrderVariable(TorchHigherOrderOperatorVariable):
    def call_function(
        self, tx, args: "List[VariableTracker]", kwargs: "Dict[str, VariableTracker]"
    ) -> "VariableTracker":
        from .builder import wrap_fx_proxy

        if len(kwargs) != 0:
            unimplemented("out_dtype does not handle kwargs")

        p_args = tuple(arg.as_proxy() for arg in args)
        op = p_args[0]
        output_dtype = p_args[1]
        fake_sub_args = pytree.tree_map_only(
            torch.fx.Proxy, lambda a: a.node.meta["example_value"], p_args[2:]
        )
        # This is a simplified implementation of this operator just for tracing.
        # Actual implementation may also first promote the arguments
        example_value = op(*fake_sub_args).to(dtype=output_dtype)

        # Store the invocation as a call
        return wrap_fx_proxy(
            tx=tx,
            proxy=tx.output.create_proxy(
                "call_function",
                self.value,
                args=tuple(p_args),
                kwargs={},
            ),
            example_value=example_value,
        )


class CheckpointHigherOrderVariable(WrapHigherOrderVariable):
    def call_function(
        self, tx, args: List[VariableTracker], kwargs: Dict[str, VariableTracker]
    ) -> VariableTracker:
        from torch._higher_order_ops.wrap import TagActivationCheckpoint
        from torch.utils.checkpoint import noop_context_fn
        from .builder import wrap_fx_proxy

        if "context_fn" in kwargs and kwargs["context_fn"] != noop_context_fn:
            context_fn = kwargs.pop("context_fn")
            self.value.context_fn = context_fn.fn

        checkpoint_kwargs, gmod_kwargs = TagActivationCheckpoint.divide_kwargs(kwargs)

        # Here we use checkpoint_kwargs (and not gmod kwargs). gmod_kwargs are
        # already flattened above and managed inside the fx graph.
        p_args, _, example_value = self.create_wrapped_node(
            tx, args, gmod_kwargs, "torch.utils.checkpoint.checkpoint"
        )

        _, checkpoint_kwargs = proxy_args_kwargs([], checkpoint_kwargs)

        # Store the invocation as a call
        return wrap_fx_proxy(
            tx=tx,
            proxy=tx.output.create_proxy(
                "call_function",
                self.value,
                args=tuple(p_args),
                kwargs=checkpoint_kwargs,
            ),
            example_value=example_value,
        )


class ExportTracepointHigherOrderVariable(TorchHigherOrderOperatorVariable):
    def call_function(
        self, tx, args: "List[VariableTracker]", kwargs: "Dict[str, VariableTracker]"
    ) -> "VariableTracker":
        from .builder import wrap_fx_proxy

        p_args = tuple(arg.as_proxy() for arg in args)
        p_kwargs = {key: arg.as_proxy() for key, arg in kwargs.items()}
        return wrap_fx_proxy(
            tx=tx,
            proxy=tx.output.create_proxy(
                "call_function",
                self.value,
                args=p_args,
                kwargs=p_kwargs,
            ),
            example_value=None,
        )<|MERGE_RESOLUTION|>--- conflicted
+++ resolved
@@ -12,13 +12,9 @@
 from torch._dispatch.python import enable_python_dispatcher
 from torch._dynamo.utils import deepcopy_to_fake_tensor, get_fake_value, get_real_value
 from torch._dynamo.variables.base import VariableTracker
-<<<<<<< HEAD
-from torch._dynamo.variables.tensor import InputSymNodeVariable, SymNodeVariable
-=======
 from torch._dynamo.variables.builtin import BuiltinVariable
 from torch._dynamo.variables.functions import UserFunctionVariable
 from torch._dynamo.variables.tensor import SymNodeVariable
->>>>>>> 61a4b60d
 from torch._guards import Source
 from torch.utils import _pytree as pytree
 
@@ -369,7 +365,6 @@
             ConstantVariable,
             TensorVariable,
             SymNodeVariable,
-            InputSymNodeVariable,
         ):
             unimplemented(
                 f"Expected pred to be bool or a boolean tensor with single "
