--- conflicted
+++ resolved
@@ -1255,11 +1255,10 @@
   }
 }
 
-<<<<<<< HEAD
 // The 'apply_' word is used for templated by dtype functions that call an API routine
 // underneath. Since the cusolver API has a slightly different structure we do not prepend
 // apply_ to this function.
-void lu_cusolver_looped(const Tensor& self, const Tensor& pivots, const Tensor& infos, bool get_pivots) {
+void lu_looped_cusolver(const Tensor& self, const Tensor& pivots, const Tensor& infos, bool get_pivots) {
   // Fill the pivots tensor with indices using 1-based (Fortran) indexing. This
   // is needed for maintaining the same results with MAGMA.
   auto k = std::min(self.size(-2), self.size(-1));
@@ -1313,7 +1312,7 @@
       -std::numeric_limits<double>::infinity());
   }
 }
-=======
+
 void lu_solve_looped_cusolver(const Tensor& b, const Tensor& lu, const Tensor& pivots) {
   AT_DISPATCH_FLOATING_AND_COMPLEX_TYPES(b.scalar_type(), "lu_solve_cusolver", [&] {
     int n = cuda_int_cast(lu.size(-2), "n");
@@ -1347,7 +1346,6 @@
   });
 }
 
->>>>>>> bdb964f8
 #endif  // USE_CUSOLVER
 
 }} // namespace at::native