import argparse
import functools
import json
import os
import pathlib
from collections import defaultdict, namedtuple, OrderedDict
from dataclasses import dataclass
from typing import Any, Dict, List, Optional, Sequence, Set, Tuple, TypeVar, Union

import yaml
from typing_extensions import Literal

import torchgen.api.dispatcher as dispatcher
import torchgen.api.meta as meta
import torchgen.api.native as native
import torchgen.api.structured as structured
import torchgen.dest as dest

from torchgen.api import cpp
from torchgen.api.translate import translate
from torchgen.api.types import (
    Binding,
    CppSignature,
    CppSignatureGroup,
    DispatcherSignature,
    NamedCType,
    NativeSignature,
    SpecialArgName,
)
from torchgen.context import (
    method_with_native_function,
    native_function_manager,
    with_native_function,
    with_native_function_and_indices,
)
from torchgen.gen_functionalization_type import (
    gen_composite_view_copy_kernel,
    gen_functionalization_definition,
    gen_functionalization_registration,
    gen_functionalization_view_inverse_declaration,
)
from torchgen.gen_vmap_plumbing import gen_all_vmap_plumbing

from torchgen.model import (
    Argument,
    BackendIndex,
    BackendMetadata,
    BaseOperatorName,
    DEFAULT_KERNEL_NAMESPACE,
    DispatchKey,
    FunctionSchema,
    is_cuda_dispatch_key,
    is_generic_dispatch_key,
    is_ufunc_dispatch_key,
    Location,
    NativeFunction,
    NativeFunctionsGroup,
    NativeFunctionsViewGroup,
    OperatorName,
    OptionalType,
    SchemaKind,
    SelfArgument,
    STRUCTURED_DISPATCH_KEYS,
    TensorOptionsArguments,
    Type,
    Variant,
    ViewSchemaKind,
)
from torchgen.native_function_generation import (
    add_generated_native_functions,
    gen_composite_functional_kernel,
    gen_composite_out_kernel,
    pre_group_native_functions,
)
from torchgen.selective_build.selector import SelectiveBuilder
from torchgen.utils import (
    assert_never,
    concatMap,
    context,
    FileManager,
    make_file_manager,
    mapMaybe,
    NamespaceHelper,
    Target,
    YamlDumper,
    YamlLoader,
)

T = TypeVar("T")

# Welcome to the ATen code generator v2!  The ATen code generator is
# responsible for parsing native_functions.yaml and then generating
# various generated files (e.g., TypeDefault.cpp) based on the operators
# defined in this file.  This means that the code generator knows how to
# parse function schema, and then translate this into various C++ types
# and boilerplate code.
#
# Some things to know about this file when you modify it:
#
# - This file has STRICT mypy typechecking.  Typecheck it with
#   `mypy --config mypy-strict.ini` in the root source directory
#
# - Most of the heavy lifting lives in external modules:
#   - 'model' has the data model for native_functions.yaml.  The classes
#     in those file represent what you see when you look at
#     a native_functions.yaml
#   - 'api' has conversions for how to translate JIT schema into
#     the various C++ APIs that the codegen interacts with.  There
#     are in fact THREE different C++ APIs: the public C++ API,
#     the dispatcher API, and the legacy dispatcher API.  See each
#     of these respective files for more information

# ~~~~~~~~~~~~~~~~~~~~~~~~~~~~~~~~~~~~~~~~~~~~~~~~~~~~~~~~~~~~~~~~~~~ #
#
#                         HELPER FUNCTIONS
#
# ~~~~~~~~~~~~~~~~~~~~~~~~~~~~~~~~~~~~~~~~~~~~~~~~~~~~~~~~~~~~~~~~~~~ #


# A custom loader for YAML to let us also keep track of line numbers
# of each entry in the YAML file
class LineLoader(YamlLoader):
    def construct_mapping(self, node, deep=False):  # type: ignore[no-untyped-def]
        mapping = super().construct_mapping(node, deep=deep)  # type: ignore[no-untyped-call]
        # Add 1 so line numbering starts at 1
        mapping["__line__"] = node.start_mark.line + 1
        return mapping


_GLOBAL_PARSE_NATIVE_YAML_CACHE = {}
_GLOBAL_PARSE_TAGS_YAML_CACHE = {}

# Parse native_functions.yaml into a sequence of NativeFunctions and Backend Indices.
ParsedYaml = namedtuple("ParsedYaml", ["native_functions", "backend_indices"])


def parse_native_yaml_struct(
    es: object,
    valid_tags: Set[str],
    ignore_keys: Optional[Set[DispatchKey]] = None,
    path: str = "<stdin>",
    skip_native_fns_gen: bool = False,
) -> ParsedYaml:
    assert isinstance(es, list)
    rs: List[NativeFunction] = []
    bs: Dict[DispatchKey, Dict[OperatorName, BackendMetadata]] = defaultdict(dict)
    for e in es:
        assert isinstance(e.get("__line__"), int), e
        loc = Location(path, e["__line__"])
        funcs = e.get("func")
        with context(lambda: f"in {loc}:\n  {funcs}"):
            func, m = NativeFunction.from_yaml(e, loc, valid_tags, ignore_keys)
            rs.append(func)
            BackendIndex.grow_index(bs, m)
    error_check_native_functions(rs)
    # Default dict is to prevent the codegen from barfing when we have a dispatch key that has no kernels yet.
    indices: Dict[DispatchKey, BackendIndex] = defaultdict(
        lambda: BackendIndex(
            dispatch_key=DispatchKey.Undefined,
            use_out_as_primary=True,
            external=False,
            device_guard=False,
            # I'm actually not sure about this; undefined could be hit on
            # empty TensorList, hypothetically that could have sizes in it
            index={},
        )
    )
    if not skip_native_fns_gen:
        add_generated_native_functions(rs, bs)
    for k, v in bs.items():
        # All structured in-tree operators are implemented in terms of their out operator.
        indices[k] = BackendIndex(
            dispatch_key=k,
            use_out_as_primary=True,
            external=False,
            # Only cuda-like devices in tree require device guards
            device_guard=is_cuda_dispatch_key(k),
            index=v,
        )
    return ParsedYaml(rs, indices)


def parse_tags_yaml_struct(es: object, path: str = "<stdin>") -> Set[str]:
    assert isinstance(es, list)
    rs: Set[str] = set()
    for e in es:
        assert isinstance(e.get("__line__"), int), e
        loc = Location(path, e["__line__"])
        tags = e.get("tag")
        with context(lambda: f"in {loc}:\n  {tags}"):
            e_i = e.copy()
            name = e_i.pop("tag")
            desc = e_i.pop("desc", "")
            # ensure that each tag has a non-empty description
            assert desc != ""
            rs.add(name)
    return rs


@functools.lru_cache(maxsize=None)
def parse_tags_yaml(path: str) -> Set[str]:
    global _GLOBAL_PARSE_TAGS_YAML_CACHE
    if path not in _GLOBAL_PARSE_TAGS_YAML_CACHE:
        with open(path, "r") as f:
            es = yaml.load(f, Loader=LineLoader)
            _GLOBAL_PARSE_TAGS_YAML_CACHE[path] = parse_tags_yaml_struct(es, path=path)

    return _GLOBAL_PARSE_TAGS_YAML_CACHE[path]


def parse_native_yaml(
    path: str,
    tags_yaml_path: str,
    ignore_keys: Optional[Set[DispatchKey]] = None,
    *,
    skip_native_fns_gen: bool = False,
) -> ParsedYaml:
    global _GLOBAL_PARSE_NATIVE_YAML_CACHE
    if path not in _GLOBAL_PARSE_NATIVE_YAML_CACHE:
        valid_tags = parse_tags_yaml(tags_yaml_path)
        with open(path, "r") as f:
            es = yaml.load(f, Loader=LineLoader)
        _GLOBAL_PARSE_NATIVE_YAML_CACHE[path] = parse_native_yaml_struct(
            es,
            valid_tags,
            ignore_keys,
            path=path,
            skip_native_fns_gen=skip_native_fns_gen,
        )

    return _GLOBAL_PARSE_NATIVE_YAML_CACHE[path]


# Some assertions are already performed during parsing, but those are only within a single NativeFunction.
# Assertions here are meant to be performed across NativeFunctions.
def error_check_native_functions(funcs: Sequence[NativeFunction]) -> None:
    func_map: Dict[OperatorName, NativeFunction] = {}
    base_func_map: Dict[BaseOperatorName, List[NativeFunction]] = defaultdict(list)
    for f in funcs:
        func_map[f.func.name] = f
        base_func_map[f.func.name.name].append(f)
    for f in funcs:
        if f.structured_delegate is not None:
            delegate_func = func_map[f.structured_delegate]
            assert delegate_func.structured, (
                f"{f.func.name} is marked as a structured_delegate pointing to "
                f"{f.structured_delegate}, but {f.structured_delegate} is not marked as structured. "
                f"Consider adding 'structured=True' to the delegated operator"
            )
        # See Note [resize_ in Functionalization]
        # resize_() is technically an inplace view op (and therefore needs the tag),
        # but it would be overkill to add a true "view" variant of resize.
        # Instead, resize_() gets special treatment in functionalization,
        # and we have a resize() op that is non-aliasing + functional.
        if "inplace_view" in f.tags and str(f.func.name) != "resize_":
            base_name = f.func.name.name
            overload_name = f.func.name.overload_name
            assert base_name.inplace, (
                f"{f.func.name} is marked with tag: inplace_view, but it doesn't follow the naming "
                "convention for inplace ops - the codegen expects the base name to have a trailing underscore. "
            )
            out_of_place_base_name = BaseOperatorName(
                base_name.base, False, base_name.dunder_method
            )
            assert len(base_func_map[out_of_place_base_name]) > 0, (
                f"{f.func.name} is marked with tag: inplace_view. The codegen expects there to be a corresponding "
                f"out-of-place view op with the name '{base_name}' and matching schema, but it didn't find one. "
            )


def cpp_string(s: str) -> str:
    """Convert a python string into a c++ string literal"""
    s = s.replace("\\", "\\\\")
    s = s.replace('"', '\\"')
    s = s.replace("\a", "\\a")
    s = s.replace("\b", "\\b")
    s = s.replace("\f", "\\f")
    s = s.replace("\n", "\\n")
    s = s.replace("\v", "\\v")
    s = s.replace("\t", "\\t")
    return f'"{s}"'


# ~~~~~~~~~~~~~~~~~~~~~~~~~~~~~~~~~~~~~~~~~~~~~~~~~~~~~~~~~~~~~~~~~~~ #
#
#                        C++ CODE GENERATION
#
# ~~~~~~~~~~~~~~~~~~~~~~~~~~~~~~~~~~~~~~~~~~~~~~~~~~~~~~~~~~~~~~~~~~~ #

# Most functions in this section are curried: they consist of a function
# that takes some parameters (e.g., what is to be generated) which itself
# returns a function that actually maps NativeFunction to the code
# to be generated.  This pattern makes it convenient to use map, concatMap
# and similar functional combinators.


def static_dispatch_keys(backends: List[BackendIndex]) -> List[DispatchKey]:
    if len(backends) == 0:
        return []
    else:
        return [backend.dispatch_key for backend in backends] + [
            DispatchKey.CompositeImplicitAutograd,
            DispatchKey.CompositeImplicitAutogradNestedTensor,
            DispatchKey.CompositeExplicitAutograd,
            DispatchKey.CompositeExplicitAutogradNonFunctional,
        ]


def get_static_dispatch_backend(
    f: NativeFunction, backend_index: BackendIndex
) -> Optional[DispatchKey]:
    if f.structured_delegate is not None or backend_index.has_kernel(f):
        # TODO: for ops with structured_delegate it should check the dispatch table of
        # the out variant instead. For now, these structured ops all have CPU/CUDA kernels
        # so we always dispatch to the `backend`, but this could be wrong when we
        # migrate math/default_backend ops to use structured delegate.
        return backend_index.dispatch_key
    elif f.has_composite_explicit_autograd_kernel:
        return DispatchKey.CompositeExplicitAutograd
    elif f.has_composite_explicit_autograd_non_functional_kernel:
        return DispatchKey.CompositeExplicitAutogradNonFunctional
    elif f.has_composite_implicit_autograd_kernel:
        return DispatchKey.CompositeImplicitAutograd
    elif f.has_composite_implicit_autograd_nested_tensor_kernel:
        return DispatchKey.CompositeImplicitAutogradNestedTensor
    return None


def static_dispatch_ops_header(
    f: NativeFunction, backend_index: List[BackendIndex]
) -> Optional[str]:
    if backend_index is None or f.manual_kernel_registration:
        return None

    output = []
    for index in backend_index:
        dispatch_key = get_static_dispatch_backend(f, index)
        if dispatch_key is not None:
            output.append(
                f"#include <ATen/ops/{f.root_name}_{dispatch_key.lower()}_dispatch.h>"
            )
    return "\n".join(output)


def static_dispatch_extra_headers(backends: List[BackendIndex]) -> List[str]:
    return [
        f"#include <ATen/{dispatch_key}Functions.h>"
        for dispatch_key in static_dispatch_keys(backends)
    ]


<<<<<<< HEAD
# Translates arguments of a native function from DispatcherSignature form to CppSignature form with support for
# supporting usecases even when there is a memory_format argument along with tensor_option arguments.
# This usecase is not covered by tools.codegen.api.translate() yet as its application is limited to static dispatch
def translate_args_dispatcher_to_cpp(
    sig: DispatcherSignature,
    cpp_sig: CppSignature,
    f: NativeFunction,
=======
# Translates arguments of `sig` to CppSignature bindings.
# Note that we have a special case for `memory_format` argument and this case is not covered by
# tools.codegen.api.translate() yet as its application is limited to static dispatch.
def translate_args(
    sig: Union[CppSignature, DispatcherSignature],
    cpp_sig: CppSignature,
>>>>>>> 0455c9b0
) -> str:

    # Adds SpecialArgName.possibly_redundant_memory_format NamedCType for memory_format bindings
    def add_spl_memory_format_binding(input_bindings: List[Binding]) -> List[Binding]:
        output_bindings: List[Binding] = []
        for binding in input_bindings:
            if binding.name == "memory_format":
                spl_mem_format_binding = Binding(
                    nctype=NamedCType(
                        SpecialArgName.possibly_redundant_memory_format,
                        binding.nctype.type,
                    ),
                    name=binding.name,
                    default=binding.default,
                    argument=binding.argument,
                )
                output_bindings.append(spl_mem_format_binding)
            else:
                output_bindings.append(binding)
        return output_bindings

<<<<<<< HEAD
    disp_sig = sig
    disp_bindings = disp_sig.arguments()
=======
    src_bindings = list(sig.arguments())
    goal_bindings = list(cpp_sig.arguments())
>>>>>>> 0455c9b0
    # When last argument of CPP signature has SpecialArgName.possibly_redundant_memory_format NCType,
    # get memory_format bindings of dispatcher signature to have the same NCType as well
    for arg in goal_bindings:
        if arg.nctype.name == SpecialArgName.possibly_redundant_memory_format:
            src_bindings = add_spl_memory_format_binding(src_bindings)
            break
    exprs = translate(src_bindings, goal_bindings)
    return ", ".join(a.expr for a in exprs)


def generate_static_dispatch_backend_call(
<<<<<<< HEAD
    sig: DispatcherSignature,
=======
    sig: Union[CppSignature, DispatcherSignature],
>>>>>>> 0455c9b0
    f: NativeFunction,
    backend_index: BackendIndex,
) -> str:
    cpp_sigs = CppSignatureGroup.from_native_function(
        f, method=False, fallback_binding=False
    )
    if sig.symint and f.func.has_symint():
        cpp_sig = cpp_sigs.symint_signature
    else:
        cpp_sig = cpp_sigs.signature
    assert cpp_sig is not None
    name = cpp_sig.name()
<<<<<<< HEAD
    exprs = translate_args_dispatcher_to_cpp(sig, cpp_sig, f)
=======
    exprs = translate_args(sig, cpp_sig)
>>>>>>> 0455c9b0
    backend_metadata = backend_index.get_kernel(f)
    kernel_ns = (
        backend_metadata.cpp_namespace
        if backend_metadata and backend_metadata.cpp_namespace
        else DEFAULT_KERNEL_NAMESPACE
    )
    ns = kernel_ns.replace("::native", "")
    return f"return {ns}::{backend_index.dispatch_key.lower()}::{name}({exprs});"


def generate_static_dispatch_fallback_call(
<<<<<<< HEAD
    sig: DispatcherSignature,
=======
    sig: Union[CppSignature, DispatcherSignature],
>>>>>>> 0455c9b0
    f: NativeFunction,
    backend_indices: List[BackendIndex],
) -> str:
    cpp_sigs = CppSignatureGroup.from_native_function(
        f, method=False, fallback_binding=False
    )
    if sig.symint and f.func.has_symint():
        cpp_sig = cpp_sigs.symint_signature
    else:
        cpp_sig = cpp_sigs.signature
    assert cpp_sig is not None
    name = cpp_sig.name()
<<<<<<< HEAD
    exprs = translate_args_dispatcher_to_cpp(sig, cpp_sig, f)
=======
    exprs = translate_args(sig, cpp_sig)
>>>>>>> 0455c9b0
    ns = DEFAULT_KERNEL_NAMESPACE.replace("::native", "")
    if f.has_composite_explicit_autograd_kernel:
        return f"return {ns}::{DispatchKey.CompositeExplicitAutograd.lower()}::{name}({exprs});"
    elif f.has_composite_explicit_autograd_non_functional_kernel:
        return f"return {ns}::{DispatchKey.CompositeExplicitAutogradNonFunctional.lower()}::{name}({exprs});"
    elif f.has_composite_implicit_autograd_kernel:
        return f"return {ns}::{DispatchKey.CompositeImplicitAutograd.lower()}::{name}({exprs});"
    elif f.has_composite_implicit_autograd_nested_tensor_kernel:
        return f"return {ns}::{DispatchKey.CompositeImplicitAutogradNestedTensor.lower()}::{name}({exprs});"
    else:
        return f"""TORCH_CHECK(false, "Static dispatch does not support {name} for\
{', '.join([str(index.dispatch_key)for index in backend_indices])} ");"""


def static_dispatch(
<<<<<<< HEAD
    sig: DispatcherSignature,
=======
    sig: Union[CppSignature, DispatcherSignature],
>>>>>>> 0455c9b0
    f: NativeFunction,
    backend_indices: List[BackendIndex],
) -> str:
    """
    For a given `NativeFunction`, find out the corresponding backend and dispatch to it. If more than one
    backends exsit, fallback to static dispatch by determining dispatch key from inputs.
    Arguments:
        sig: A CppSignature or DispatcherSignature for this native function we want to use.
        f: NativeFunction to generate static dispatch.
        backend_indices: All available backends.
    Return:
        C++ code to call backend-specific functions, e.g., "return at::cpu::add(self, other, scale);"
    """
    if len(backend_indices) == 0 or f.manual_kernel_registration:
        return ""

    keys = [
        b
        for b in backend_indices
        if b.has_kernel(f)
        or (
            f.structured_delegate is not None
            and b.dispatch_key in STRUCTURED_DISPATCH_KEYS
        )
    ]
    if len(keys) == 1:
        return generate_static_dispatch_backend_call(sig, f, keys[0])
    elif len(keys) == 0:
        return generate_static_dispatch_fallback_call(sig, f, backend_indices)

    native_tensor_args = [
        a.name
        for a in sig.arguments()
        if isinstance(a.argument, SelfArgument)
        or isinstance(a.argument, Argument)
        and a.argument.type.is_tensor_like()
    ]
    tensor_args = ", ".join(native_tensor_args)
    tensor_opts = f.func.arguments.tensor_options

    stmts = []
    subexprs: List[str] = []
    if tensor_opts is not None:
        subexprs.append(
            "DispatchKeySet(c10::computeDispatchKey(dtype, layout, device))"
        )
    if tensor_args != "":
        subexprs.append(f"c10::detail::multi_dispatch_key_set({tensor_args})")
    stmts.append(f"""DispatchKeySet _dk_set = {' | '.join(subexprs)};""")
    stmts.append("DispatchKey _dk = c10::highestPriorityBackendTypeId(_dk_set);")

    dispatch_code = []
    for index in keys:
        dispatch_code.append(f"""case DispatchKey::{index.dispatch_key}:""")
        dispatch_code.append(
            f"""\t{generate_static_dispatch_backend_call(sig, f, index)};"""
        )

    fallback = generate_static_dispatch_fallback_call(sig, f, backend_indices)
    connector = "\n\t\t"

    return f"""
    {connector.join(stmts)}
    switch (_dk) {{
        {connector.join(dispatch_code)}
        default:
            {fallback}
    }}
    """


# Generates RegisterSchema.cpp.  Depending on the selector, either
# all schemas are registered, or only some are (in the case of
# selective build)
@dataclass(frozen=True)
class RegisterSchema:
    selector: SelectiveBuilder

    @method_with_native_function
    def __call__(self, f: NativeFunction) -> Optional[str]:
        if not self.selector.is_native_function_selected(f):
            return None
        tags = "{" + ", ".join([f"at::Tag::{tag}" for tag in f.tags]) + "}"
        return f"m.def({cpp_string(str(f.func))}, {tags});\n"


# Generates Operators.h and Operators.cpp.
# These provide macros that, given an operator and overload name, allow users
# to access an "un-overloaded" function version of the operator. This
# is useful for extension writers who want to (1) want to decltype the operator
# and (2) don't want to worry about method-only operators.
@dataclass(frozen=True)
class ComputeOperators:
    target: Union[Literal[Target.DECLARATION], Literal[Target.DEFINITION]]
    static_dispatch_backend_indices: List[BackendIndex]

    @method_with_native_function
    def __call__(self, f: NativeFunction) -> str:
        sig = DispatcherSignature.from_schema(f.func)
        name = f.func.name.unambiguous_name()

        if self.target is Target.DECLARATION:
            # Note [The ATen Operators API]
            # The ATen Operators API lives in the at::_ops namespace, and contains compile-time
            # metadata about each operator + entry points into the Dispatcher.
            # The C++ function, method, and redispatch API's are all implemented as wrappers
            # into various bits of the structs defined here.
            #
            # Important characteristics about the Operators API:
            # (1) It follows the Dispatcher API.
            #     This is kind of necessary to avoid overhead.
            #     For example: if it followed the C++ API, then all of the faithful C++ factory functions
            #     would need to wrap their arguments into TensorOptions only to unwrap them again.
            # (2) Overload names are disambiguated.
            #     This is helpful for pytorch extenders who would like to decltype() an aten operator,
            #     that has overloads, e.g. decltype(at::_ops::mul_Tensor::call)
            # (3) No argument defaulting is allowed.
            #     This is more of an implementation detail to avoid #include cycles,
            #     since TensorBody.h (which defines the Tensor class) needs to include this file.
            # (4) manual_cpp_bindings and faithful names are not included in the API.
            #     This applies to stuff like __dispatch__is_complex(), and add_outf().
            #     These aren't "real aten ops", they're just additional functions provided by the C++ API.
            #     They're implemented as wrappers in Functions.h that call into the actual operators
            #     defined here, i.e. at::_ops::is_complex::call() and at::_ops::add_out::call().
            #     This means that ATEN_OP(is_complex) will not fastpath, and will go through the dispatcher.
            return f"""
struct TORCH_API {name} {{
  using schema = {sig.type()};
  using ptr_schema = schema*;
  // See Note [static constexpr char* members for windows NVCC]
  STATIC_CONSTEXPR_STR_INL_EXCEPT_WIN_CUDA(name, "aten::{f.func.name.name}")
  STATIC_CONSTEXPR_STR_INL_EXCEPT_WIN_CUDA(overload_name, "{f.func.name.overload_name}")
  STATIC_CONSTEXPR_STR_INL_EXCEPT_WIN_CUDA(schema_str, {cpp_string(str(f.func))})
  static {sig.defn(name="call", is_redispatching_fn=False)};
  static {sig.defn(name="redispatch", is_redispatching_fn=True)};
}};"""

        elif self.target is Target.DEFINITION:
            defns = f"""
STATIC_CONST_STR_OUT_OF_LINE_FOR_WIN_CUDA({name}, name, "aten::{f.func.name.name}")
STATIC_CONST_STR_OUT_OF_LINE_FOR_WIN_CUDA({name}, overload_name, "{f.func.name.overload_name}")
STATIC_CONST_STR_OUT_OF_LINE_FOR_WIN_CUDA({name}, schema_str, {cpp_string(str(f.func))})

// aten::{f.func}
static C10_NOINLINE c10::TypedOperatorHandle<{name}::schema> create_{name}_typed_handle() {{
  return c10::Dispatcher::singleton()
      .findSchemaOrThrow({name}::name, {name}::overload_name)
      .typed<{name}::schema>();
}}
"""
            for is_redispatching_fn in [False, True]:
                if is_redispatching_fn:
                    dispatcher_exprs_str = ", ".join(
                        ["dispatchKeySet"] + [a.name for a in sig.arguments()]
                    )
                    method_base = "redispatch"
                else:
                    dispatcher_exprs_str = ", ".join([a.name for a in sig.arguments()])
                    method_base = "call"

                dispatcher_call = method_base
                method_name = f"{name}::{method_base}"

                fn_body = f"""
    static auto op = create_{name}_typed_handle();
    return op.{dispatcher_call}({dispatcher_exprs_str});"""

                if (
                    not is_redispatching_fn
                    and len(self.static_dispatch_backend_indices) > 0
                ):
                    # call() should go through static dispatch
                    fn_body = static_dispatch(
                        sig, f, backend_indices=self.static_dispatch_backend_indices
                    )
                defns += f"""
// aten::{f.func}
{sig.defn(name=method_name, is_redispatching_fn=is_redispatching_fn)} {{
    {fn_body}
}}
"""
            return defns
        else:
            assert_never(self.target)


# Generates Functions.h, which provides the functional public C++ API,
# and the scaffolding to call into the dispatcher from these functions.
@dataclass(frozen=True)
class ComputeFunction:
    @method_with_native_function
    def __call__(self, f: NativeFunction) -> Optional[str]:
        if Variant.function not in f.variants:
            return None

        sig_group = CppSignatureGroup.from_native_function(
            f, method=False, fallback_binding=f.manual_cpp_binding
        )

        result = ""
        for sig in sig_group.signatures():
            # See Note [The ATen Operators API]
            target_sig = DispatcherSignature.from_schema(f.func)
            exprs = translate(sig.arguments(), target_sig.arguments())
            exprs_str = ", ".join([e.expr for e in exprs])

            result += f"""
// aten::{f.func}
inline {sig.decl()} {{
    return at::_ops::{f.func.name.unambiguous_name()}::call({exprs_str});
}}
"""
        return result


# Generates TensorBody.h. This file provides the object-oriented (method-based)
# public C++ API, and the scaffolding to call into the dispatcher from these functions.
@dataclass(frozen=True)
class ComputeTensorMethod:
    target: Union[Literal[Target.DECLARATION], Literal[Target.DEFINITION]]
    static_dispatch_backend_indices: List[BackendIndex]

    @method_with_native_function
    def __call__(self, f: NativeFunction) -> Optional[str]:
        if Variant.method not in f.variants:
            return None

        assert not f.func.is_out_fn()
        assert f.func.arguments.self_arg is not None

        sig_group = CppSignatureGroup.from_native_function(
            f, method=True, fallback_binding=f.manual_cpp_binding
        )

        if self.target is Target.DECLARATION:
            result = ""
            for sig in sig_group.signatures():
                result += f"{sig.decl()} const;\n"
            return result

        if self.target is not Target.DEFINITION:
            assert_never(self.target)

        result = ""

        for sig in sig_group.signatures():
            target_sig = DispatcherSignature.from_schema(f.func)
            exprs = translate(sig.arguments(), target_sig.arguments(), method=True)
            exprs_str = ", ".join([e.expr for e in exprs])

            result += f"""
// aten::{f.func}
inline {sig.defn(prefix="Tensor::")} const {{
    return at::_ops::{f.func.name.unambiguous_name()}::call({exprs_str});
}}
"""

        return result


# Generates RedispatchFunctions.h.
# This is similar to the C++ API defined in Functions.h, but provides access
# to the dispatcher's redispatch API.
@dataclass(frozen=True)
class ComputeRedispatchFunction:
    @method_with_native_function
    def __call__(self, f: NativeFunction) -> Optional[str]:
        # We unconditionally generate function variants of the redispatch API.
        # This is mainly because we can namespace functions separately, but not methods,
        sig_group = CppSignatureGroup.from_native_function(
            f, method=False, fallback_binding=f.manual_cpp_binding
        )

        result = ""
        for sig in sig_group.signatures():
            target_sig = DispatcherSignature.from_schema(f.func)
            exprs = translate(sig.arguments(), target_sig.arguments())
            exprs_str = ", ".join(["dispatchKeySet"] + [a.expr for a in exprs])

            result += f"""
// aten::{f.func}
inline {sig.decl(is_redispatching_fn=True)} {{
    return at::_ops::{f.func.name.unambiguous_name()}::redispatch({exprs_str});
}}
"""

        return result


# Generates ATenOpList.cpp, a runtime accessible list of all aten
# operators.
# TODO: This was historically used to help some JIT interop code
# figure out whether or not to treat aten namespace'd operators
# one way or another, we should reevaluate if this is actually needed.
@with_native_function
def compute_aten_op(f: NativeFunction) -> str:
    return f'{{"aten::{f.func.name.name}", "{f.func.name.overload_name}"}},'


# Generates MetaFunctions.h
def compute_meta_function_declaration(g: NativeFunctionsGroup) -> Optional[str]:
    if not g.structured:
        return None
    with native_function_manager(g.out):
        name = meta.name(g)
        args = structured.meta_arguments(g)
        args_str = ", ".join(a.decl() for a in args)
        parent_class = g.out.structured_inherits
        if parent_class is None:
            parent_class = "at::impl::MetaBase"
        meta_return = "void"
        precomputed = g.out.precomputed if g.structured else None

        if precomputed:
            # Generate the template declaration with one bool parameter for each
            # precomputed element. Each parameter is true if the corresponding (in
            # terms of position) precomputed element has been set.
            precomputed_values = [*precomputed.replace.values(), precomputed.add]
            precomputed_elements = [
                elem for replace_list in precomputed_values for elem in replace_list
            ]
            precomputed_template_parameters = [
                elem.name.upper() for elem in precomputed_elements
            ]
            precomputed_template_params_str = ", ".join(
                f"bool {param} = false" for param in precomputed_template_parameters
            )
            precompute_template_decl = f"template <{precomputed_template_params_str}>"

            # Generate a string containing declarations of all precomputed elements.
            precomputed_elements_with_cpp_types = [
                structured.argument_type(elem, binds=elem.name)
                for elem in precomputed_elements
            ]

            precomputed_elements_decl = ";\n".join(
                f"{elem.cpp_type(strip_ref=True)} {elem.name}"
                for elem in precomputed_elements_with_cpp_types
            )

            # Generate "setter" methods for each precomputed element. Each method will return
            # a new instance of precompute_out with the template parameter that corresponds to
            # the member set by the method to true (to indicate that it has been set).
            setter_methods = []
            for i, elem in enumerate(precomputed_elements):
                # Generate the signature. The return type will be the same
                # as the type of `this` but with the template parameter
                # corresponding to the element set by this method set to true.
                # The assert generated below will ensure that this template
                # parameter is false on the type of `this`.
                return_ty_templates = ", ".join(
                    precomputed_template_parameters[:i]
                    + ["true"]
                    + precomputed_template_parameters[i + 1 :]
                )
                return_ty = f"precompute_out<{return_ty_templates}>"
                elem_cpp_ty = precomputed_elements_with_cpp_types[i].cpp_type(
                    strip_ref=True
                )
                signature = f"{return_ty} set_{elem.name}({elem_cpp_ty} value)"

                # Generate an assert which checks that the
                # template parameter corresponding to the precomputed
                # element that is set by this method is false on the
                # class corresponding to the object that `this` points to.
                # This ensures that each element can be set only once.
                assert_msg = f'"{precomputed_elements[i].name} already set"'
                assert_stmt = f"static_assert({precomputed_template_parameters[i]} == false, {assert_msg});"

                # Generate the new object construction block. All state
                # except the element that this method sets is copied from the
                # object that `this` points to. The value for the element that
                # the method sets is taken from a method parameter.
                construction_stmts = []
                construction_stmts.append(f"{return_ty} ret;")

                for j, elem in enumerate(precomputed_elements):
                    if i == j:
                        construction_stmts.append(f"ret.{elem.name} = value;")
                    else:
                        construction_stmts.append(
                            f"ret.{elem.name} = this->{elem.name};"
                        )

                construction_stmts.append("return ret;")
                construction_block = "\n".join(construction_stmts)

                setter_methods.append(
                    f"""
                    {signature} {{
                        {assert_stmt}
                        {construction_block}
                    }}
                """
                )
            setter_methods_decl = "\n".join(setter_methods)

            # Meta should return an instance of the struct containing the precomputed elements.
            meta_return_template_params = ", ".join(
                ["true"] * len(precomputed_template_parameters)
            )
            # This typedef (actually a using statement) is needed so that TORCH_META_FUNC can reuse the return
            # type (which has a variable number of template parameters).
            meta_return_typedef = f"using meta_return_ty = precompute_out <{meta_return_template_params}>;"
            meta_return = "meta_return_ty"
            precomputed_decl = f"""
                {precompute_template_decl}
                struct TORCH_API precompute_out {{
                    {setter_methods_decl}
                    {precomputed_elements_decl};
            }};"""
        else:
            meta_return_typedef = ""
            precomputed_decl = ""

        return f"""\
struct TORCH_API structured_{name} : public {parent_class} {{
    {precomputed_decl}
    {meta_return_typedef}
    {meta_return} meta({args_str});
}};
"""


def needs_backend_select(f: NativeFunction, selector: SelectiveBuilder) -> bool:
    name = str(f.func.name.name)
    if name.endswith("_like") or name.startswith("new_"):
        return False
    if f.func.arguments.tensor_options is None:
        return False
    return selector.is_native_function_selected(f)


# Generates RegisterBackendSelect.cpp, a series of kernels which provide
# specialized computation of dispatch key for operator signatures which cannot
# be easily done automatically using templating.
@dataclass(frozen=True)
class ComputeBackendSelect:
    target: Union[Literal[Target.DEFINITION], Literal[Target.REGISTRATION]]

    # Selector object to determine which operators to generate
    # registration code for.
    selector: SelectiveBuilder

    @method_with_native_function
    def __call__(self, f: NativeFunction) -> Optional[str]:
        if not needs_backend_select(f, self.selector):
            return None

        name = native.name(f.func)
        # BackendSelect can go to Meta, so it must preserve symints
        native_sig = NativeSignature(f.func, symint=True)

        native_tensor_args = [
            a
            for a in native_sig.arguments()
            if isinstance(a.argument, Argument) and a.argument.type.is_tensor_like()
        ]

        dispatcher_sig = DispatcherSignature.from_schema(f.func)

        sig: Union[NativeSignature, DispatcherSignature]
        sig = dispatcher_sig
        dispatcher_exprs = dispatcher_sig.exprs()
        dispatch_key = "c10::computeDispatchKey(dtype, layout, device)"

        if self.target is Target.DEFINITION:
            # I don't think there's actually a good reason to generate
            # these two cases differently
            # The first case could probably be improved though- it calls computeDispatchKeySet(),
            # which looks at TLS dispatch keys- there should not be any by the time we reach backend select.
            if native_tensor_args:
                assert f.func.arguments.has_tensor_arg()
                tensor_args = ", ".join(a.name for a in native_tensor_args)
                compute_dk = f"""\
DispatchKeySet _dk_set = c10::DispatchKeySet({dispatch_key}) | c10::detail::multi_dispatch_key_set({tensor_args});
DispatchKeySet _dk_mask = c10::DispatchKeySet(DispatchKeySet::FULL_AFTER, DispatchKey::BackendSelect);
DispatchKeySet _dk = c10::impl::computeDispatchKeySet(_dk_set, _dk_mask);"""
            else:
                assert not f.func.arguments.has_tensor_arg()
                compute_dk = (
                    f"DispatchKeySet _dk = c10::DispatchKeySet({dispatch_key});"
                )
            return f"""\
// aten::{f.func}
C10_ALWAYS_INLINE
{sig.defn(name)} {{
  {compute_dk}
  return at::_ops::{f.func.name.unambiguous_name()}::redispatch(
      _dk, {', '.join(a.expr for a in dispatcher_exprs)});
}}
"""
        elif self.target is Target.REGISTRATION:
            return f"""m.impl("aten::{f.func.name}", TORCH_FN({name}));"""
        else:
            assert_never(self.target)


# ~~~~~~~~~~~~~~~~~~~~~~~~~~~~~~~~~~~~~~~~~~~~~~~~~~~~~~~~~~~~~~~~~~~ #
#
#                       YAML CODE GENERATION
#
# ~~~~~~~~~~~~~~~~~~~~~~~~~~~~~~~~~~~~~~~~~~~~~~~~~~~~~~~~~~~~~~~~~~~ #


def format_yaml(data: object) -> str:
    # Ignore alias in Dumper
    YamlDumper.ignore_aliases = lambda self, data: True  # type: ignore[assignment]

    # Support serializing OrderedDict
    def dict_representer(dumper: Any, data: Any) -> Any:
        return dumper.represent_dict(data.items())

    YamlDumper.add_representer(OrderedDict, dict_representer)  # type: ignore[no-untyped-call]
    # Some yaml parsers (e.g. Haskell's) don't understand line breaks.
    # width=1e9 turns off optional line breaks and improves
    # the portability of the outputted yaml.
    return yaml.dump(data, default_flow_style=False, Dumper=YamlDumper, width=1e9)  # type: ignore[no-any-return, call-overload]


# For some reason, some defaults we write to YAML are written as native
# YAML objects, rather than doing them uniformly as strings.  This
# function detects those cases and converts them into native Python
# objects.
def pythonify_default(s: str) -> object:
    if s == "true":
        return True
    elif s == "false":
        return False

    try:
        return int(s)
    except ValueError:
        try:
            return float(s)
        except ValueError:
            return s


# What is a dynamic type?  Over time, the semantic meaning of
# dynamic type has degraded to meaninglessness (in the old days,
# it captured dtype-ness of types, but that has gone away with
# the removal of TH).  These days, it's mostly the same thing as
# the C++ API argument type, except that Tensor and Tensor?
# arguments simply present as Tensor.
#
# TODO: Get rid of dynamic_type, after getting tools/autograd
# to use the new codegen framework
def dynamic_type(t: Type) -> str:
    if isinstance(t, OptionalType):
        return dynamic_type(t.elem)
    # Note we don't use t.is_tensor_like() here because it would
    # also include Tensor[]
    if str(t) == "Tensor":
        return "at::Tensor"
    # This is a legacy concept, so never report SymInt
    return cpp.argumenttype_type(
        t, mutable=False, binds="__placeholder__", symint=False
    ).cpp_type()


def compute_method_of_yaml(variants: Set[Variant]) -> List[str]:
    # This is written out explicitly to ensure that Tensor and
    # namespace are put into the list in the right order
    method_of = ["Type"]
    if Variant.method in variants:
        method_of.append("Tensor")
    if Variant.function in variants:
        method_of.append("namespace")
    return method_of


def compute_returns_yaml(
    f: NativeFunction,
) -> Tuple[List[Dict[str, str]], Dict[str, str]]:
    # Note [name and field_name]
    # ~~~~~~~~~~~~~~~~~~~~~~~~~~
    # To understand name_to_field_name, we must first talk about this
    # schema:
    #
    #   lstsq.X(Tensor self, Tensor A, *, Tensor(a!) X, Tensor(b!) qr) -> (Tensor(a!) solution, Tensor(b!) QR)
    #
    # There is something very odd about this schema: it is an out
    # variant of the function (that is to say, it will convert into
    # at::lstsq_out() in the C++ API), but the names of the output
    # return arguments don't match the keyword argument names of
    # the inputs.  It TURNS OUT that in this situation, the historical
    # Declarations.yaml we want to output is this (abbreviated to
    # only show relevant fields):
    #
    #   arguments:
    #     ...
    #   - field_name: solution
    #     name: X
    #   - field_name: QR
    #     name: qr
    #     ...
    #
    #   returns:
    #   - field_name: solution
    #     name: X
    #   - field_name: QR
    #     name: qr
    #
    # The name of the return fields is stored in 'field_name', and the
    # name of the arguments is stored in 'name'.  So when we process
    # arguments, we need a way to get at the corresponding return.  At
    # the moment, this is most conveniently done by constructing a
    # mapping from name (the argument concept) to field_name (the
    # return concept) while processing return arguments, since we don't
    # directly maintain this correspondence in the modeling of function
    # schema itself.
    #
    # See also https://github.com/pytorch/pytorch/issues/43114
    name_to_field_name: Dict[str, str] = {}

    # Compute the returns field of the YAML entry
    names = cpp.return_names(f)
    returns = []
    for i, (r, name) in enumerate(zip(f.func.returns, names)):
        ret = {
            "dynamic_type": dynamic_type(r.type),
            "name": name,
            # legacy, report ints
            "type": cpp.return_type(r, symint=False).cpp_type(),
        }

        if r.name:
            # See Note [name and field_name]
            ret["field_name"] = r.name
            if f.func.is_out_fn():
                name_to_field_name[f.func.arguments.out[i].name] = r.name

        returns.append(ret)

    return returns, name_to_field_name


# arguments in yaml roughly corresponds to the public C++ API
def compute_cpp_argument_yaml(
    cpp_a: Binding,
    *,
    schema_order: bool,
    kwarg_only_set: Set[str],
    out_arg_set: Set[str],
    name_to_field_name: Dict[str, str],
) -> object:
    if isinstance(cpp_a.argument, TensorOptionsArguments):
        arg: Dict[str, object] = {
            "annotation": None,
            "dynamic_type": "at::TensorOptions",
            "is_nullable": False,
            "name": cpp_a.name,
            "type": cpp_a.type,
            "kwarg_only": True,
        }
        if cpp_a.default is not None:
            arg["default"] = cpp_a.default
        return arg
    elif isinstance(cpp_a.argument, SelfArgument):
        raise AssertionError()
    elif isinstance(cpp_a.argument, Argument):
        return compute_argument_yaml(
            cpp_a.argument,
            schema_order=schema_order,
            kwarg_only_set=kwarg_only_set,
            out_arg_set=out_arg_set,
            name_to_field_name=name_to_field_name,
        )


def compute_argument_yaml(
    a: Argument,
    *,
    schema_order: bool,
    kwarg_only_set: Set[str],
    out_arg_set: Set[str],
    name_to_field_name: Dict[str, str],
) -> object:
    arg: Dict[str, object] = {
        "annotation": str(a.annotation) if a.annotation else None,
        "dynamic_type": dynamic_type(a.type),
        "is_nullable": a.type.is_nullable(),
        "name": a.name,
        # legacy, report ints
        "type": cpp.argument_type(a, binds="__placeholder__", symint=False).cpp_type(),
    }
    if a.default is not None:
        arg["default"] = pythonify_default(cpp.default_expr(a.default, a.type))
    if a.name in kwarg_only_set:
        arg["kwarg_only"] = True
    if a.name in out_arg_set:
        arg["output"] = True
        arg["allocate"] = True
        # See Note [name and field_name]
        if a.name in name_to_field_name:
            arg["field_name"] = name_to_field_name[a.name]
    # Historically, booleans don't get their size recorded, because it
    # is already built into the cpp type (e.g., std::array<bool, 4>)
    l = a.type.is_list_like()
    if l is not None and l.size is not None and str(l.elem) != "bool":
        arg["size"] = l.size
    return arg


@with_native_function
def compute_declaration_yaml(f: NativeFunction) -> object:
    returns, name_to_field_name = compute_returns_yaml(f)

    # These sets are used to conveniently test if an argument is a
    # kwarg-only or out argument
    kwarg_only_set = set(a.name for a in f.func.arguments.flat_kwarg_only)
    out_arg_set = set(a.name for a in f.func.arguments.out)

    sig_group = CppSignatureGroup.from_native_function(
        f, method=False, fallback_binding=False
    )
    cpp_args = sig_group.signature.arguments()
    arguments = [
        compute_cpp_argument_yaml(
            cpp_a,
            schema_order=False,
            kwarg_only_set=kwarg_only_set,
            out_arg_set=out_arg_set,
            name_to_field_name=name_to_field_name,
        )
        for cpp_a in cpp_args
    ]

    schema_order_jit_arguments = list(f.func.schema_order_arguments())

    schema_order_arguments = [
        compute_argument_yaml(
            a,
            schema_order=True,
            kwarg_only_set=kwarg_only_set,
            out_arg_set=out_arg_set,
            name_to_field_name=name_to_field_name,
        )
        for a in schema_order_jit_arguments
    ]

    cpp_schema_order_types = [
        # NB: method here doesn't matter
        r.type
        for a in schema_order_jit_arguments
        for r in cpp.argument(
            a,
            method=False,
            cpp_no_default_args=set(),
            faithful=False,
            symint=False,
            has_tensor_options=False,
        )
    ]

    # legacy, report ints
    cpp_returns = cpp.returns_type(f.func.returns, symint=False).cpp_type()
    schema_order_cpp_signature = f"{cpp_returns} ({', '.join(cpp_schema_order_types)})"

    is_factory_method = (
        any(isinstance(a.argument, TensorOptionsArguments) for a in cpp_args)
        and Variant.method not in f.variants
    )

    return OrderedDict(
        [
            ("name", cpp.name(f.func)),
            ("operator_name", str(f.func.name.name)),
            ("overload_name", str(f.func.name.overload_name)),
            ("manual_kernel_registration", f.manual_kernel_registration),
            (
                "category_override",
                f.category_override if f.category_override is not None else "",
            ),
            ("schema_string", f"aten::{f.func}"),
            ("arguments", arguments),
            ("schema_order_cpp_signature", schema_order_cpp_signature),
            ("schema_order_arguments", schema_order_arguments),
            ("method_of", compute_method_of_yaml(f.variants)),
            ("mode", "native"),
            ("python_module", "" if f.python_module is None else f.python_module),
            ("returns", returns),
            ("inplace", f.func.name.name.inplace),
            ("is_factory_method", is_factory_method),
            ("abstract", f.is_abstract),
            ("device_guard", f.device_guard),
            ("with_gil", False),
            ("deprecated", False),
            ("has_math_kernel", f.has_composite_implicit_autograd_kernel),
        ]
    )


# See Note [Auto generated composite kernels]
def has_autogenerated_composite_kernel(f: NativeFunction) -> bool:
    return (f.structured or f.structured_delegate is not None) and (
        f.func.kind() == SchemaKind.functional or f.func.kind() == SchemaKind.inplace
    )


@with_native_function_and_indices
def compute_registration_declarations(
    f: NativeFunction, backend_indices: Dict[DispatchKey, BackendIndex]
) -> str:
    name = dispatcher.name(f.func)
    returns_type = dispatcher.returns_type(
        f.func.returns
    ).cpp_type_registration_declarations()
    args = dispatcher.arguments(f.func)
    args_str = ", ".join(a.no_default().decl_registration_declarations() for a in args)
    comment_data: Dict[str, str] = {
        "schema": f"aten::{f.func}",
        # TODO: What exactly is the semantics of the 'dispatch' field?
        "dispatch": str(
            {k for k, v in backend_indices.items() if v.has_kernel(f)}
            != {DispatchKey.CompositeImplicitAutograd}
            and {k for k, v in backend_indices.items() if v.has_kernel(f)}
            != {
                DispatchKey.CompositeImplicitAutograd,
                DispatchKey.CompositeImplicitAutogradNestedTensor,
            }
        ),
        "default": str(f.has_composite_kernel or has_autogenerated_composite_kernel(f)),
    }
    return f"""{returns_type} {name}({args_str}); // {json.dumps(comment_data)}
"""


# ~~~~~~~~~~~~~~~~~~~~~~~~~~~~~~~~~~~~~~~~~~~~~~~~~~~~~~~~~~~~~~~~~~~ #
#
#                           RUN IT ALL
#
# ~~~~~~~~~~~~~~~~~~~~~~~~~~~~~~~~~~~~~~~~~~~~~~~~~~~~~~~~~~~~~~~~~~~ #


def get_custom_build_selector(
    provided_op_registration_allowlist: Optional[List[str]],
    op_selection_yaml_path: Optional[str],
) -> SelectiveBuilder:
    assert not (
        provided_op_registration_allowlist is not None
        and op_selection_yaml_path is not None
    ), (
        "Both provided_op_registration_allowlist and "
        + "op_selection_yaml_path can NOT be provided at the "
        + "same time."
    )

    op_registration_allowlist: Optional[Set[str]] = None
    if provided_op_registration_allowlist is not None:
        op_registration_allowlist = set(provided_op_registration_allowlist)

    if op_registration_allowlist is not None:
        selector = SelectiveBuilder.from_legacy_op_registration_allow_list(
            op_registration_allowlist,
            True,
            False,
        )
    elif op_selection_yaml_path is not None:
        selector = SelectiveBuilder.from_yaml_path(op_selection_yaml_path)
    else:
        selector = SelectiveBuilder.get_nop_selector()

    return selector


def get_grouped_by_view_native_functions(
    native_functions: Sequence[NativeFunction],
) -> Sequence[Union[NativeFunction, NativeFunctionsViewGroup]]:
    def maybe_create_view_group(
        d: Dict[Union[ViewSchemaKind, SchemaKind], NativeFunction]
    ) -> List[Union[NativeFunction, NativeFunctionsViewGroup]]:
        funcs: List[Union[NativeFunction, NativeFunctionsViewGroup]] = []
        if ViewSchemaKind.aliasing in d:
            view = d.pop(ViewSchemaKind.aliasing)
            view_inplace = d.pop(ViewSchemaKind.aliasing_inplace, None)
            view_copy = d.pop(SchemaKind.functional, None)

            funcs.append(
                NativeFunctionsViewGroup(
                    view=view,
                    view_copy=view_copy,
                    view_inplace=view_inplace,
                )
            )
        # Take the remaining functions that weren't part of the view group
        # and emit them separately
        for func in d.values():
            funcs.append(func)
        return funcs

    grouped_by_views: Dict[
        FunctionSchema, Dict[Union[SchemaKind, ViewSchemaKind], NativeFunction]
    ] = defaultdict(dict)
    for f in native_functions:
        schema = f.func.view_signature()
        view_kind: ViewSchemaKind = f.view_schema_kind
        # We need to group up ops relevant to the same "view", consisting of:
        # view op (ViewSchemaKind.aliasing)
        # view_inplace op (ViewSchemaKind.aliasing_inplace)
        # view_copy op (SchemaKind.functional)
        if view_kind == ViewSchemaKind.non_aliasing:
            kind = f.func.kind()
            assert kind not in grouped_by_views[schema]
            grouped_by_views[schema][kind] = f
        else:
            assert view_kind not in grouped_by_views[schema]
            grouped_by_views[schema][view_kind] = f

    return list(concatMap(maybe_create_view_group, grouped_by_views.values()))


def get_grouped_native_functions(
    native_functions: Sequence[NativeFunction],
) -> Sequence[Union[NativeFunction, NativeFunctionsGroup]]:
    def flatten_pre_group(
        d: Dict[SchemaKind, NativeFunction]
    ) -> Sequence[Union[NativeFunction, NativeFunctionsGroup]]:
        r = NativeFunctionsGroup.from_dict(d)
        if r is None:
            # Invariant: any NativeFunctions that are code-generated
            # should have been grouped into NativeFunctionsGroup objects
            assert not any("generated" in f.tags for f in d.values())
            return list(d.values())
        else:
            return [r]

    # TODO: how come ValuesView isn't a Sequence lol
    pre_grouped_native_functions = pre_group_native_functions(native_functions)
    return list(
        concatMap(flatten_pre_group, list(pre_grouped_native_functions.values()))
    )


# Return native function declarations grouped by their namespaces.
def get_native_function_declarations(
    *,
    grouped_native_functions: Sequence[Union[NativeFunction, NativeFunctionsGroup]],
    backend_indices: Dict[DispatchKey, BackendIndex],
) -> List[str]:
    declarations: List[str] = []
    ns_grouped_kernels: Dict[str, List[str]] = defaultdict(list)
    newline = "\n"
    for f in grouped_native_functions:
        native_function_namespaces = set()
        dispatch_keys = set()
        for dispatch_key, backend_idx in backend_indices.items():
            backend_metadata = backend_idx.get_kernel(f)
            if backend_metadata:
                namespace = backend_metadata.cpp_namespace
                dispatch_keys.add(dispatch_key)
                native_function_namespaces.add(namespace)
            else:
                namespace = DEFAULT_KERNEL_NAMESPACE
            assert (
                len(native_function_namespaces) <= 1
            ), f"Codegen only supports one namespace per operator, got {native_function_namespaces} from {dispatch_keys}"
            ns_grouped_kernels[namespace].extend(
                dest.compute_native_function_declaration(f, backend_idx)
            )

    for namespace, kernels in ns_grouped_kernels.items():
        ns_helper = NamespaceHelper(
            namespace_str=namespace,
            entity_name="",
            max_level=3,
        )
        # Convert to a set first to remove duplicate kernel names. Backends are
        # allowed to repeat kernel names; only generate the declaration once!
        ordered_kernels = list(OrderedDict.fromkeys(kernels))
        declarations.extend(
            f"""
{ns_helper.prologue}
{newline.join(ordered_kernels)}
{ns_helper.epilogue}
        """.split(
                newline
            )
        )
    return declarations


def get_kernel_namespace(
    *, f: Union[NativeFunction, NativeFunctionsGroup], backend_idx: BackendIndex
) -> str:
    backend_metadata = backend_idx.get_kernel(f)
    assert not backend_metadata or "::native" in backend_metadata.cpp_namespace, (
        f"The kernel for function {f.func.name if isinstance(f, NativeFunction) else f.functional.func.name} "
        f"with dispatch key {backend_idx.dispatch_key}"
        f" has a namespace {backend_metadata.cpp_namespace} and it's not ending with '::native'."
    )
    return (
        backend_metadata.cpp_namespace if backend_metadata else DEFAULT_KERNEL_NAMESPACE
    )


# Return native function definitions grouped by dispatch key and custom namespace.
# Used in RegisterDispatchKey.cpp and etc.
def get_native_function_definitions(
    *,
    fm: FileManager,
    grouped_native_functions: Sequence[Union[NativeFunction, NativeFunctionsGroup]],
    dispatch_key: DispatchKey,
    backend_idx: BackendIndex,
    selector: SelectiveBuilder,
    rocm: bool,
    skip_dispatcher_op_registration: bool,
    gen_dispatch_helpers: bool,
) -> List[str]:
    definitions: List[str] = []
    ns_definitions: Dict[str, List[str]] = defaultdict(list)
    anonymous_definitions: Dict[str, List[str]] = defaultdict(list)
    registrations: Dict[str, Dict[str, List[str]]] = defaultdict(dict)
    newline = "\n"
    ns_gen = dest.RegisterDispatchKey(
        backend_idx,
        Target.NAMESPACED_DEFINITION,
        selector,
        rocm=rocm,
        class_method_name=None,
        skip_dispatcher_op_registration=skip_dispatcher_op_registration,
    )
    anonymous_gen = dest.RegisterDispatchKey(
        backend_idx,
        Target.ANONYMOUS_DEFINITION,
        selector,
        rocm=rocm,
        class_method_name=None,
        skip_dispatcher_op_registration=skip_dispatcher_op_registration,
    )
    reg_gen = dest.RegisterDispatchKey(
        backend_idx,
        Target.REGISTRATION,
        selector,
        rocm=rocm,
        class_method_name=None,
        skip_dispatcher_op_registration=skip_dispatcher_op_registration,
    )
    for f in grouped_native_functions:
        kernel_namespace = get_kernel_namespace(f=f, backend_idx=backend_idx).replace(
            "::native", ""
        )

        ns_definitions[kernel_namespace].extend(
            ns_gen(f),
        )
        anonymous_definitions[kernel_namespace].extend(
            anonymous_gen(f),
        )
        namespace = (
            f.namespace if isinstance(f, NativeFunction) else f.functional.namespace
        )
        if namespace not in registrations[kernel_namespace]:
            registrations[kernel_namespace] = defaultdict(list)
        registrations[kernel_namespace][namespace].extend(
            reg_gen(f),
        )

    for kernel_namespace in ns_definitions:
        if len(ns_definitions[kernel_namespace]) == 0:
            continue
        ns_helper = NamespaceHelper(namespace_str=kernel_namespace)
        registration_body = ""
        for namespace in registrations[kernel_namespace]:
            if not registrations[kernel_namespace][namespace]:
                continue
            registration_body += f"""
TORCH_LIBRARY_IMPL({namespace}, {dispatch_key}, m) {{
    {newline.join(registrations[kernel_namespace][namespace])}
}};"""
        definitions.extend(
            fm.substitute_with_template(
                "RegisterDispatchDefinitions.ini",
                lambda: {
                    "ns_prologue": ns_helper.prologue,
                    "ns_epilogue": ns_helper.epilogue,
                    "dispatch_helpers": dest.gen_registration_helpers(backend_idx)
                    if gen_dispatch_helpers
                    else [],
                    "dispatch_anonymous_definitions": anonymous_definitions[
                        kernel_namespace
                    ],
                    "static_init_dispatch_registrations": ""
                    if skip_dispatcher_op_registration
                    else registration_body,
                    "deferred_dispatch_registrations": "",
                    "dispatch_namespace": dispatch_key.lower(),
                    "dispatch_namespaced_definitions": ns_definitions[kernel_namespace],
                },
            ).split(newline)
        )

    return definitions


# Return native function declarations grouped by dispatch key and custom namespace.
# Used in CPUFunctions_inl.h and etc.
def get_namespaced_declaration(
    *,
    grouped_native_functions: Sequence[Union[NativeFunction, NativeFunctionsGroup]],
    dispatch_key: DispatchKey,
    backend_idx: BackendIndex,
    selector: SelectiveBuilder,
    rocm: bool,
) -> List[str]:
    declarations: List[str] = []
    ns_grouped_kernels: Dict[str, List[str]] = defaultdict(list)
    newline = "\n"
    func = dest.RegisterDispatchKey(
        backend_idx,
        Target.NAMESPACED_DECLARATION,
        selector,
        rocm=rocm,
        class_method_name=None,
        skip_dispatcher_op_registration=False,
    )
    for f in grouped_native_functions:
        namespace = get_kernel_namespace(f=f, backend_idx=backend_idx).replace(
            "native", dispatch_key.lower()
        )

        ns_grouped_kernels[namespace].extend(
            func(f),
        )

    for namespace, kernels in ns_grouped_kernels.items():
        if len(kernels) == 0:
            continue
        ns_helper = NamespaceHelper(
            namespace_str=namespace, entity_name="", max_level=3
        )
        ordered_kernels = list(OrderedDict.fromkeys(kernels))
        declarations.extend(
            f"""
{ns_helper.prologue}
{newline.join(ordered_kernels)}
{ns_helper.epilogue}
        """.split(
                newline
            )
        )
    return declarations


# Return native function schema registration code for aten and other namespaces.
def get_native_function_schema_registrations(
    *,
    native_functions: Sequence[NativeFunction],
    schema_selector: SelectiveBuilder,
) -> Tuple[List[str], str]:
    ns_native_functions: Dict[str, List[NativeFunction]] = defaultdict(list)
    for native_function in native_functions:
        ns_native_functions[native_function.namespace].append(native_function)
    schema_registrations = ""
    aten_schema_registrations = []
    custom_namespace = None
    for namespace, funcs in ns_native_functions.items():

        schema_registrations_body = list(
            mapMaybe(RegisterSchema(schema_selector), funcs)
        )
        # NB: we have to separate aten namespace registration from other namespaces,
        # because in the template we hardcoded an operator for ATen already.
        if namespace == "aten":
            aten_schema_registrations = schema_registrations_body
        else:
            custom_namespace = namespace
            tab = "\t"
            schema_registrations += f"""
TORCH_LIBRARY({custom_namespace}, m) {{
  {tab.join(schema_registrations_body)}
}};"""
    return (aten_schema_registrations, schema_registrations)


def gen_aggregated_headers(
    *,
    native_functions: Sequence[NativeFunction],
    grouped_native_functions: Sequence[Union[NativeFunction, NativeFunctionsGroup]],
    structured_native_functions: Sequence[NativeFunctionsGroup],
    static_dispatch_idx: List[BackendIndex],
    selector: SelectiveBuilder,
    backend_indices: Dict[DispatchKey, BackendIndex],
    cpu_fm: FileManager,
    cuda_fm: FileManager,
    functions_keys: Set[DispatchKey],
    dispatch_keys: Sequence[DispatchKey],
    rocm: bool,
) -> None:
    # Buck doesn't support dynamic output files, so we aggregate all operator
    # headers into a single file
    cpu_fm.write(
        "NativeMetaFunctions.h",
        lambda: {
            "NativeMetaFunctions_includes": [],
            "NativeMetaFunctions_declarations": list(
                mapMaybe(compute_meta_function_declaration, structured_native_functions)
            ),
        },
    )
    method_native_functions = [
        fn for fn in native_functions if Variant.method in fn.variants
    ]
    non_method_native_functions = [
        fn for fn in native_functions if fn not in method_native_functions
    ]
    cpu_fm.write(
        "MethodOperators.h",
        lambda: {
            "MethodOperators_includes": [],
            "MethodOperators_declarations": list(
                mapMaybe(
                    ComputeOperators(
                        Target.DECLARATION,
                        static_dispatch_backend_indices=static_dispatch_idx,
                    ),
                    method_native_functions,
                )
            ),
        },
    )
    cpu_fm.write(
        "Operators.h",
        lambda: {
            "Operators_includes": ["#include <ATen/MethodOperators.h>"],
            "Operators_declarations": list(
                mapMaybe(
                    ComputeOperators(
                        Target.DECLARATION,
                        static_dispatch_backend_indices=static_dispatch_idx,
                    ),
                    non_method_native_functions,
                )
            ),
        },
    )
    cpu_fm.write(
        "Functions.h",
        lambda: {
            "static_dispatch_extra_headers": static_dispatch_extra_headers(
                static_dispatch_idx
            ),
            "Functions_includes": ["#include <ATen/Operators.h>"],
            "Functions_declarations": list(
                mapMaybe(
                    ComputeFunction(),
                    native_functions,
                )
            ),
        },
    )
    declarations = get_native_function_declarations(
        grouped_native_functions=grouped_native_functions,
        backend_indices=backend_indices,
    )
    cpu_fm.write(
        "NativeFunctions.h",
        lambda: {
            "NativeFunctions_includes": ["#include <ATen/NativeMetaFunctions.h>"],
            "NativeFunctions_declarations": declarations,
        },
    )

    for dispatch_key in dispatch_keys:
        fm = cuda_fm if is_cuda_dispatch_key(dispatch_key) else cpu_fm
        if dispatch_key in functions_keys:
            inl_headers = f"#include <ATen/{dispatch_key}Functions_inl.h>"

            fm.write_with_template(
                f"{dispatch_key}Functions.h",
                "DispatchKeyFunctions.h",
                lambda: {
                    "dispatch_key": str(dispatch_key),
                    "inline_headers": inl_headers,
                },
            )
            fm.write_with_template(
                f"{dispatch_key}Functions_inl.h",
                "DispatchKeyFunctions_inl.h",
                lambda: {
                    "DispatchKeyFunctions_inl_includes": [],
                    "dispatch_namespace": dispatch_key.lower(),
                    "dispatch_namespaced_declarations": get_namespaced_declaration(
                        grouped_native_functions=grouped_native_functions,
                        dispatch_key=dispatch_key,
                        backend_idx=backend_indices[dispatch_key],
                        selector=selector,
                        rocm=rocm,
                    ),
                },
            )

        del fm


def gen_per_operator_headers(
    *,
    native_functions: Sequence[NativeFunction],
    grouped_native_functions: Sequence[Union[NativeFunction, NativeFunctionsGroup]],
    static_dispatch_idx: List[BackendIndex],
    selector: SelectiveBuilder,
    backend_indices: Dict[DispatchKey, BackendIndex],
    cpu_fm: FileManager,
    cuda_fm: FileManager,
    ops_fm: FileManager,
    functions_keys: Set[DispatchKey],
    dispatch_keys: Sequence[DispatchKey],
    rocm: bool,
) -> None:
    # For CMake builds, split operator declarations into separate headers in
    # the ATen/ops folder to split up header dependencies
    functions_by_root_name: Dict[str, List[NativeFunction]] = defaultdict(lambda: [])
    for fn in native_functions:
        functions_by_root_name[fn.root_name].append(fn)

    grouped_functions_by_root_name: Dict[
        str, List[Union[NativeFunction, NativeFunctionsGroup]]
    ] = defaultdict(lambda: [])
    for group in grouped_native_functions:
        name = group.root_name
        grouped_functions_by_root_name[name].append(group)

    for name, functions in functions_by_root_name.items():
        ops_fm.write_with_template(
            f"{name}_ops.h",
            "Operator.h",
            lambda: {
                "declarations": list(
                    mapMaybe(
                        ComputeOperators(
                            Target.DECLARATION,
                            static_dispatch_backend_indices=static_dispatch_idx,
                        ),
                        functions,
                    )
                ),
            },
        )

        ops_fm.write_with_template(
            f"{name}.h",
            "Function.h",
            lambda: {
                "static_dispatch_ops_headers": list(
                    mapMaybe(
                        lambda fn: static_dispatch_ops_header(
                            fn, backend_index=static_dispatch_idx
                        ),
                        functions,
                    )
                ),
                "operator_includes": f"#include <ATen/ops/{name}_ops.h>",
                "function_definitions": list(
                    mapMaybe(
                        ComputeFunction(),
                        functions,
                    )
                ),
            },
        )

        grouped_functions = grouped_functions_by_root_name.get(name, [])
        structured_functions = [
            fn
            for fn in grouped_functions
            if isinstance(fn, NativeFunctionsGroup) and fn.structured
        ]
        is_structured = len(structured_functions) > 0

        if is_structured:
            ops_fm.write_with_template(
                f"{name}_meta.h",
                "NativeMetaFunction.h",
                lambda: {
                    "meta_function_declarations": list(
                        mapMaybe(
                            compute_meta_function_declaration, structured_functions
                        )
                    ),
                },
            )
        declarations = get_native_function_declarations(
            grouped_native_functions=grouped_functions, backend_indices=backend_indices
        )
        ops_fm.write_with_template(
            f"{name}_native.h",
            "NativeFunction.h",
            lambda: {
                "extra_includes": (
                    f"#include <ATen/ops/{name}_meta.h>" if is_structured else []
                ),
                "native_function_declarations": declarations,
            },
        )

    for category, suffix in [
        ("Functions", ""),
        ("Operators", "_ops"),
        ("NativeMetaFunctions", "_meta"),
        ("NativeFunctions", "_native"),
    ]:
        cpu_fm.write(
            f"{category}.h",
            lambda: {
                f"{category}_includes": [
                    f"#include <ATen/ops/{name}{suffix}.h>"
                    for name in sorted(functions_by_root_name.keys())
                ],
                f"{category}_declarations": [],
            },
        )

    for dispatch_key in dispatch_keys:
        if dispatch_key not in functions_keys:
            continue

        dispatch_namespace = dispatch_key.lower()
        dispatch_names = []

        for name, functions in functions_by_root_name.items():
            grouped_functions = grouped_functions_by_root_name.get(name, [])
            declarations = list(
                concatMap(
                    dest.RegisterDispatchKey(
                        backend_indices[dispatch_key],
                        Target.NAMESPACED_DECLARATION,
                        selector,
                        rocm=rocm,
                        class_method_name=None,
                        skip_dispatcher_op_registration=False,
                    ),
                    grouped_functions,
                )
            )

            if len(declarations) == 0:
                continue

            dispatch_names.append(name)
            ops_fm.write_with_template(
                f"{name}_{dispatch_namespace}_dispatch.h",
                "DispatchKeyFunction.h",
                lambda: {
                    "dispatch_namespace": dispatch_namespace,
                    "dispatch_namespaced_declarations": declarations,
                },
            )

        fm = cuda_fm if is_cuda_dispatch_key(dispatch_key) else cpu_fm
        inl_headers = f"#include <ATen/{dispatch_key}Functions_inl.h>"

        fm.write_with_template(
            f"{dispatch_key}Functions.h",
            "DispatchKeyFunctions.h",
            lambda: {
                "dispatch_key": str(dispatch_key),
                "inline_headers": inl_headers,
            },
        )
        fm.write_with_template(
            f"{dispatch_key}Functions_inl.h",
            "DispatchKeyFunctions_inl.h",
            lambda: {
                "dispatch_namespace": dispatch_namespace,
                "DispatchKeyFunctions_inl_includes": [
                    f"#include <ATen/ops/{name}_{dispatch_namespace}_dispatch.h>"
                    for name in sorted(dispatch_names)
                ],
                "dispatch_namespaced_declarations": [],
            },
        )
        del fm

    cpu_fm.write(
        "MethodOperators.h",
        lambda: {
            "MethodOperators_includes": sorted(
                f"#include <ATen/ops/{name}_ops.h>"
                for name, functions in functions_by_root_name.items()
                if any(Variant.method in fn.variants for fn in functions)
            ),
            "MethodOperators_declarations": [],
        },
    )


def gen_headers(
    *,
    native_functions: Sequence[NativeFunction],
    valid_tags: Set[str],
    grouped_native_functions: Sequence[Union[NativeFunction, NativeFunctionsGroup]],
    structured_native_functions: Sequence[NativeFunctionsGroup],
    static_dispatch_idx: List[BackendIndex],
    selector: SelectiveBuilder,
    backend_indices: Dict[DispatchKey, BackendIndex],
    core_fm: FileManager,
    cpu_fm: FileManager,
    cuda_fm: FileManager,
    ops_fm: FileManager,
    dispatch_keys: Sequence[DispatchKey],
    functions_keys: Set[DispatchKey],
    rocm: bool,
    per_operator_headers: bool,
) -> None:
    if per_operator_headers:
        gen_per_operator_headers(
            native_functions=native_functions,
            grouped_native_functions=grouped_native_functions,
            static_dispatch_idx=static_dispatch_idx,
            selector=selector,
            backend_indices=backend_indices,
            cpu_fm=cpu_fm,
            cuda_fm=cuda_fm,
            ops_fm=ops_fm,
            dispatch_keys=dispatch_keys,
            functions_keys=functions_keys,
            rocm=rocm,
        )
    else:
        gen_aggregated_headers(
            native_functions=native_functions,
            grouped_native_functions=grouped_native_functions,
            structured_native_functions=structured_native_functions,
            static_dispatch_idx=static_dispatch_idx,
            selector=selector,
            backend_indices=backend_indices,
            cpu_fm=cpu_fm,
            cuda_fm=cuda_fm,
            dispatch_keys=dispatch_keys,
            functions_keys=functions_keys,
            rocm=rocm,
        )

    core_fm.write(
        "TensorBody.h",
        lambda: {
            "tensor_method_declarations": list(
                mapMaybe(
                    ComputeTensorMethod(
                        target=Target.DECLARATION,
                        static_dispatch_backend_indices=static_dispatch_idx,
                    ),
                    native_functions,
                )
            ),
            "tensor_method_definitions": list(
                mapMaybe(
                    ComputeTensorMethod(
                        target=Target.DEFINITION,
                        static_dispatch_backend_indices=static_dispatch_idx,
                    ),
                    native_functions,
                )
            ),
        },
    )

    cpu_fm.write(
        "RedispatchFunctions.h",
        lambda: {
            "function_redispatch_definitions": list(
                mapMaybe(ComputeRedispatchFunction(), native_functions)
            ),
        },
    )

    cpu_fm.write(
        "RegistrationDeclarations.h",
        lambda: {
            "registration_declarations": [
                compute_registration_declarations(f, backend_indices)
                for f in native_functions
            ],
        },
    )

    cpu_fm.write(
        "VmapGeneratedPlumbing.h", lambda: gen_all_vmap_plumbing(native_functions)
    )

    def gen_aten_interned_strings() -> Dict[str, str]:
        attrs = set()  # All function argument names
        names = set()  # All ATen function names
        for func in native_functions:
            names.add(str(func.func.name.name))
            # Some operators don't have a functional variant but we still create a
            # symbol without the underscore
            names.add(func.func.name.name.base)

            for arg in func.func.schema_order_arguments():
                attrs.add(arg.name)

        # These are keywords in C++, so aren't valid symbol names
        # https://en.cppreference.com/w/cpp/language/operator_alternative
        names -= set(
            [
                "and",
                "and_eq",
                "bitand",
                "bitor",
                "compl",
                "not",
                "not_eq",
                "or",
                "or_eq",
                "xor",
                "xor_eq",
            ]
        )

        return {
            "aten_symbols": " \\\n".join(
                [f"_(aten, {name})" for name in sorted(names)]
            ),
            "attr_symbols": " \\\n".join(
                [f"_(attr, {name})" for name in sorted(attrs)]
            ),
        }

    core_fm.write("aten_interned_strings.h", gen_aten_interned_strings)

    def gen_tags_enum() -> Dict[str, str]:
        return {"enum_of_valid_tags": (",\n".join(sorted(valid_tags)))}

    core_fm.write("enum_tag.h", gen_tags_enum)


def gen_source_files(
    *,
    native_functions: Sequence[NativeFunction],
    grouped_native_functions: Sequence[Union[NativeFunction, NativeFunctionsGroup]],
    structured_native_functions: Sequence[NativeFunctionsGroup],
    view_groups: Sequence[NativeFunctionsViewGroup],
    selector: SelectiveBuilder,
    static_dispatch_idx: List[BackendIndex],
    backend_indices: Dict[DispatchKey, BackendIndex],
    core_fm: FileManager,
    cpu_fm: FileManager,
    cpu_vec_fm: FileManager,
    cuda_fm: FileManager,
    dispatch_keys: Sequence[DispatchKey],
    functions_keys: Set[DispatchKey],
    rocm: bool,
    force_schema_registration: bool,
    per_operator_headers: bool,
    skip_dispatcher_op_registration: bool,
) -> None:
    extra_cuda_headers = """\
#include <c10/cuda/CUDAGuard.h>
#include <ATen/cuda/ATenCUDAGeneral.h>
#include <ATen/cuda/CUDADevice.h>
#include <ATen/cuda/CUDAContext.h>"""
    if rocm:
        extra_cuda_headers = """\
#include <ATen/hip/impl/HIPGuardImplMasqueradingAsCUDA.h>
#include <ATen/hip/ATenHIPGeneral.h>
#include <ATen/hip/HIPDevice.h>
#include <ATen/hip/HIPContext.h>"""

    for dispatch_key in dispatch_keys:
        fm = cuda_fm if is_cuda_dispatch_key(dispatch_key) else cpu_fm

        if per_operator_headers:

            def operator_headers() -> List[str]:
                headers = []
                for g in grouped_native_functions:
                    is_registered = False
                    if backend_index.has_kernel(g):
                        is_registered = True
                    # The above has_kernel test on a group will only test for
                    # the existence of out dispatch, because that's how
                    # structured kernels work. But sometimes functions can be
                    # grouped but not be structured, and then you need to check
                    # each individual piece, as they may have manual dispatch
                    # entries.
                    elif isinstance(g, NativeFunctionsGroup) and any(
                        backend_index.has_kernel(fn) for fn in g.functions()
                    ):
                        is_registered = True
                    # TODO: this condition is a bit questionable
                    # (It has to do with the fact that structured kernels get generated kernels
                    # to the Meta + CompositeExplicitAutogradNonFunctional keys).
                    elif g.structured and dispatch_key in (
                        DispatchKey.Meta,
                        DispatchKey.CompositeExplicitAutogradNonFunctional,
                    ):
                        is_registered = True
                    if not is_registered:
                        continue

                    headers.append(f"#include <ATen/ops/{g.root_name}_native.h>")
                    if (
                        dispatch_key
                        == DispatchKey.CompositeExplicitAutogradNonFunctional
                    ):
                        headers.append(f"#include <ATen/ops/{g.root_name}.h>")
                    if dispatch_key in functions_keys:
                        headers.append(
                            f"#include <ATen/ops/{g.root_name}_{dispatch_namespace}_dispatch.h>"
                        )

                return sorted(set(headers))

        else:

            def operator_headers() -> List[str]:
                headers = ["#include <ATen/NativeFunctions.h>"]
                if dispatch_key == DispatchKey.CompositeExplicitAutogradNonFunctional:
                    headers.append("#include <ATen/Functions.h>")
                if dispatch_key in functions_keys:
                    headers.append(f"#include <ATen/{dispatch_key!s}Functions.h>")
                return headers

        backend_index = backend_indices[dispatch_key]
        ns_grouped_native_functions = defaultdict(list)
        for grouped_native_function in grouped_native_functions:
            namespace = (
                grouped_native_function.namespace
                if isinstance(grouped_native_function, NativeFunction)
                else grouped_native_function.functional.namespace
            )
            ns_grouped_native_functions[namespace].append(grouped_native_function)

        dispatch_namespace = str(dispatch_key).lower()

        # CompositeImplicitAutogradNestdTensor does not currently user the helpers generated
        # compilation will fail when `-Werror=unused-function` flag is set
        gen_dispatch_helpers: bool = (
            dispatch_key != DispatchKey.CompositeImplicitAutogradNestedTensor
        )

        dispatch_definitions = get_native_function_definitions(
            fm=fm,
            grouped_native_functions=grouped_native_functions,
            dispatch_key=dispatch_key,
            backend_idx=backend_index,
            selector=selector,
            rocm=rocm,
            skip_dispatcher_op_registration=skip_dispatcher_op_registration,
            gen_dispatch_helpers=gen_dispatch_helpers,
        )
        fm.write_with_template(
            f"Register{dispatch_key}.cpp",
            "RegisterDispatchKey.cpp",
            lambda: {
                "extra_cuda_headers": extra_cuda_headers
                if is_cuda_dispatch_key(dispatch_key)
                else "",
                "external_backend_headers": "",
                "dispatch_headers": dest.gen_registration_headers(
                    backend_index, per_operator_headers, rocm
                ),
                "ops_headers": operator_headers(),
                "dispatch_helpers": "",
                "dispatch_definitions": dispatch_definitions,
            },
        )

        for g in structured_native_functions:
            if not g.out.ufunc_inner_loop or not is_ufunc_dispatch_key(dispatch_key):
                continue
            name = g.functional.func.name.name
            if dispatch_key is DispatchKey.CPU:
                assert fm is cpu_fm
                fm.write_with_template(
                    f"UfuncCPU_{name}.cpp",
                    "UfuncCPU.cpp",
                    lambda: {
                        "meta_declaration": compute_meta_function_declaration(g),
                        "native_declaration": dest.compute_native_function_declaration(
                            g, backend_indices[dispatch_key]
                        ),
                        "native_definitions": dest.compute_ufunc_cpu(g),
                    },
                )
                cpu_vec_fm.write_with_template(
                    f"UfuncCPUKernel_{name}.cpp",
                    "UfuncCPUKernel.cpp",
                    lambda: {
                        "name": name,
                        "native_definitions": dest.compute_ufunc_cpu_kernel(g),
                    },
                )
            elif dispatch_key is DispatchKey.CUDA:
                cuda_headers = "#include <ATen/native/cuda/Loops.cuh>"
                if rocm:
                    cuda_headers = "#include <ATen/native/hip/Loops.cuh>"
                fm.write_with_template(
                    f"UfuncCUDA_{name}.cu",
                    "UfuncCUDA.cu",
                    lambda: {
                        "name": name,
                        "cuda_headers": cuda_headers,
                        "meta_declaration": compute_meta_function_declaration(g),
                        "native_declaration": dest.compute_native_function_declaration(
                            g, backend_indices[dispatch_key]
                        ),
                        "native_definitions": dest.compute_ufunc_cuda(g),
                    },
                )
            else:
                raise AssertionError(f"unrecognized {dispatch_key} for ufunc")

        del fm

    # BackendSelect is generated specially
    def gen_backend_select() -> Dict[str, List[str]]:
        relevant_fns = [
            fn for fn in native_functions if needs_backend_select(fn, selector)
        ]
        return {
            "ops_headers": [
                f"#include <ATen/ops/{fn.root_name}_ops.h>" for fn in relevant_fns
            ],
            "backend_select_method_definitions": list(
                mapMaybe(
                    ComputeBackendSelect(Target.DEFINITION, selector), relevant_fns
                )
            ),
            "backend_select_function_registrations": list(
                mapMaybe(
                    ComputeBackendSelect(Target.REGISTRATION, selector), relevant_fns
                )
            ),
        }

    cpu_fm.write("RegisterBackendSelect.cpp", gen_backend_select)

    schema_selector = selector
    if force_schema_registration:
        schema_selector = SelectiveBuilder.get_nop_selector()

    (
        aten_schema_registrations,
        schema_registrations,
    ) = get_native_function_schema_registrations(
        native_functions=native_functions, schema_selector=schema_selector
    )
    cpu_fm.write(
        "RegisterSchema.cpp",
        lambda: {
            "aten_schema_registrations": []
            if skip_dispatcher_op_registration
            else aten_schema_registrations,
            "schema_registrations": []
            if skip_dispatcher_op_registration
            else schema_registrations,
        },
    )

    def key_func(
        fn: Union[NativeFunction, NativeFunctionsGroup, NativeFunctionsViewGroup]
    ) -> str:
        return fn.root_name

    cpu_fm.write_sharded(
        "Operators.cpp",
        native_functions,
        key_fn=key_func,
        env_callable=lambda fn: {
            "operator_headers": [f"#include <ATen/ops/{fn.root_name}.h>"],
            "definitions": [
                ComputeOperators(
                    Target.DEFINITION,
                    static_dispatch_backend_indices=static_dispatch_idx,
                )(fn)
            ],
        },
        base_env={
            "static_dispatch_extra_headers": static_dispatch_extra_headers(
                static_dispatch_idx
            ),
        },
        num_shards=5,
        sharded_keys={
            "operator_headers",
            "definitions",
            "static_dispatch_extra_headers",
        },
    )

    cpu_fm.write("Functions.cpp", lambda: {})

    core_fm.write("TensorMethods.cpp", lambda: {})

    core_fm.write(
        "ATenOpList.cpp",
        lambda: {
            "aten_ops": list(mapMaybe(compute_aten_op, native_functions)),
        },
    )

    def functionalization_env_callable(
        g: Union[NativeFunction, NativeFunctionsGroup, NativeFunctionsViewGroup]
    ) -> Dict[str, List[str]]:
        def gen_op_headers(
            g: Union[NativeFunction, NativeFunctionsGroup, NativeFunctionsViewGroup]
        ) -> List[str]:
            if isinstance(g, NativeFunctionsViewGroup):
                # view ops always get a functionalization kernel
                headers = [
                    f"#include <ATen/ops/{g.view.root_name}_native.h>",
                    f"#include <ATen/ops/{g.view.root_name}_ops.h>",
                ]
                if g.view_copy is not None:
                    headers += [
                        f"#include <ATen/ops/{g.view_copy.root_name}_native.h>",
                        f"#include <ATen/ops/{g.view_copy.root_name}_ops.h>",
                    ]
                return headers
            elif isinstance(g, NativeFunctionsGroup):
                headers = [
                    f"#include <ATen/ops/{g.functional.root_name}_native.h>",
                    f"#include <ATen/ops/{g.functional.root_name}_ops.h>",
                    f"#include <ATen/ops/{g.out.root_name}_native.h>",
                    f"#include <ATen/ops/{g.out.root_name}_ops.h>",
                ]
                if g.inplace is not None:
                    headers += [
                        f"#include <ATen/ops/{g.inplace.root_name}_native.h>",
                        f"#include <ATen/ops/{g.inplace.root_name}_ops.h>",
                    ]
                if g.mutable is not None:
                    headers += [
                        f"#include <ATen/ops/{g.mutable.root_name}_native.h>",
                        f"#include <ATen/ops/{g.mutable.root_name}_ops.h>",
                    ]
                return headers
            else:
                return [
                    f"#include <ATen/ops/{g.root_name}_native.h>",
                    f"#include <ATen/ops/{g.root_name}_ops.h>",
                ]

        return {
            "ops_headers": gen_op_headers(g),
            "func_definitions": gen_functionalization_definition(
                selector,
                g,
            ),
            "func_registrations": gen_functionalization_registration(
                selector,
                g,
                backend_indices[DispatchKey.CompositeImplicitAutograd],
            ),
        }

    all_groups: List[
        Union[NativeFunction, NativeFunctionsGroup, NativeFunctionsViewGroup]
    ] = list(structured_native_functions) + list(
        view_groups  # type: ignore[assignment, arg-type, operator]
    )
    # Note: all operators that functionalization needs to handle (mutable and aliasing ops) should be grouped properly.
    # The only reason we really need to deal with direct NativeFunctions here (instead of the groups) is because:
    # (1) We can provide better error checking (error out if someone introduces a mutable op that doesn't obey the grouping logic)
    # (2) functionalization needs to manually register CompositeImplicitAutograd kernels, which might not be grouped.
    #     Although this could go away long-term if we add a dedicated dispatch key for decompositions.
    structured_map: Dict[OperatorName, NativeFunction] = {
        f.func.name: f
        for f in concatMap(lambda g: list(g.functions()), structured_native_functions)
    }
    view_map: Dict[OperatorName, NativeFunction] = {
        f.func.name: f for f in concatMap(lambda g: list(g.functions()), view_groups)
    }
    for f in native_functions:
        if f.func.name not in structured_map and f.func.name not in view_map:
            all_groups.append(f)

    cpu_fm.write_sharded(
        "RegisterFunctionalization.cpp",
        all_groups,
        key_fn=key_func,
        env_callable=functionalization_env_callable,
        num_shards=4,
        sharded_keys={
            "ops_headers",
            "func_definitions",
            "func_registrations",
            "func_add_back_views_definitions",
            "func_add_back_views_registrations",
        },
    )

    cpu_fm.write(
        "FunctionalInverses.h",
        lambda: {
            "view_inverse_declarations": list(
                mapMaybe(
                    lambda g: gen_functionalization_view_inverse_declaration(
                        selector, g
                    ),
                    view_groups,
                )
            )
        },
    )

    # Note [view_copy NativeFunctions]
    # Every view operator in native_functions.yaml that is not CompositeImplicitAutograd
    # needs to have a corresponding non-aliasing {view}_copy variant.
    # Backends that use functionalization and don't know how to handle aliasing ops
    # are expected to implement kernels for these {view}_copy kernels instead.
    # The code for {view}_copy operators in core is pretty boilerplate-heavy however,
    # so we codegen the following:
    # (1) A CompositeExplicitAutogradNonFunctional kernel for every {view}_copy operator.
    #     These are never explicitly invoked by the functionalization pass,
    #     but they could theoretically be called from user code (I added these kernels for completeness,
    #     since the ops are part of the public API).
    # (2) A derivative formula for every {view}_copy operator
    #     {view}_copy operators can re-use the same derivative formulas as their {view} op counterparts,
    #     so rather than stamping all of the entries out in derivatives.yaml,
    #     we codegen them in.
    #     This is similar to how autograd codegen doesn't require inplace ops to have a derivatives.yaml entry.
    cpu_fm.write(
        "CompositeViewCopyKernels.cpp",
        lambda: {
            "ops_headers": [
                "\n".join(
                    f"#include <ATen/ops/{f.root_name}_ops.h>"
                    for f in (
                        [g.view] if g.view_copy is None else [g.view, g.view_copy]
                    )
                )
                for g in view_groups
            ]
            + [
                "\n".join(
                    f"#include <ATen/ops/{f.root_name}_ops.h>"
                    for f in [g.inplace, g.mutable, g.functional]
                    if f is not None and "generated" not in f.tags
                )
                for g in structured_native_functions
            ],
            "CompositeViewCopyKernel_Definitions": list(
                mapMaybe(gen_composite_view_copy_kernel, view_groups)
            ),
            "GeneratedCompositeFunctional_Definitions": list(
                mapMaybe(
                    gen_composite_functional_kernel,
                    structured_native_functions,
                )
            ),
            "GeneratedCompositeOut_Definitions": list(
                mapMaybe(
                    gen_composite_out_kernel,
                    structured_native_functions,
                )
            ),
        },
    )


def gen_declarations_yaml(
    cpu_fm: FileManager, native_functions: Sequence[NativeFunction]
) -> None:
    cpu_fm.write(
        "Declarations.yaml",
        lambda: format_yaml([compute_declaration_yaml(f) for f in native_functions]),
    )


def get_torchgen_root() -> pathlib.Path:
    """
    If you're depending on torchgen out-of-tree, you can use the root to figure
    out the path to native_functions.yaml
    """
    return pathlib.Path(__file__).parent.resolve()


def main() -> None:
    parser = argparse.ArgumentParser(description="Generate ATen source files")
    parser.add_argument(
        "-s",
        "--source-path",
        help="path to source directory for ATen",
        default="aten/src/ATen",
    )
    parser.add_argument(
        "-o",
        "--output-dependencies",
        help="output a list of dependencies into the given file and exit",
    )
    parser.add_argument(
        "--dry-run",
        action="store_true",
        help="run without writing any files (still updates outputs)",
    )
    parser.add_argument(
        "--per-operator-headers",
        action="store_true",
        help="generate separate headers per operator in ATen/ops",
    )
    parser.add_argument(
        "-d", "--install_dir", help="output directory", default="build/aten/src/ATen"
    )
    parser.add_argument(
        "--rocm",
        action="store_true",
        help="reinterpret CUDA as ROCm/HIP and adjust filepaths accordingly",
    )
    parser.add_argument(
        "--mps",
        action="store_true",
        help="Generate MPS registration code when set",
    )
    # TODO: --op_registration_whitelist will be removed when all call-sites
    # for gen.py are moved over to using the operator YAML file for mobile
    # custom build.
    parser.add_argument(
        "--op_registration_whitelist",
        nargs="*",
        help="filter op registrations by the whitelist (if set); "
        "each item is `namespace`::`operator name` without overload name; "
        "e.g.: aten::empty aten::conv2d ...",
    )
    parser.add_argument(
        "--op_selection_yaml_path",
        help="Provide a path to the operator selection (for custom build) YAML "
        "that contains the information about the set of selected operators "
        "and their categories (training, ...). Each operator is either a "
        "full operator name with overload or just a bare operator name. "
        "The operator names also contain the namespace prefix (e.g. aten::)",
    )
    parser.add_argument(
        "--backend_whitelist",
        nargs="*",
        help="filter dispatch backend by the whitelist (if set), "
        "e.g.: CPU CUDA QuantizedCPU ...",
    )
    parser.add_argument(
        "--static_dispatch_backend",
        nargs="*",
        help="generate static dispatch code for the specific backend (if set)",
    )
    parser.add_argument(
        "--skip_dispatcher_op_registration",
        action="store_true",
        help="Avoid registering operators into the dispatcher.",
    )
    parser.add_argument(
        "--force_schema_registration",
        action="store_true",
        help="force it to generate schema-only registrations for all ops, including"
        "those that are not listed on --op_registration_whitelist",
    )
    parser.add_argument(
        "--generate",
        type=str,
        nargs="*",
        choices=["headers", "sources", "declarations_yaml"],
        default=["headers", "sources", "declarations_yaml"],
        help="Generate only a subset of files",
    )

    options = parser.parse_args()

    selector = get_custom_build_selector(
        options.op_registration_whitelist,
        options.op_selection_yaml_path,
    )

    native_yaml_path = os.path.join(options.source_path, "native/native_functions.yaml")
    tags_yaml_path = os.path.join(options.source_path, "native/tags.yaml")

    from torchgen.model import dispatch_keys

    # TODO: stop generating CUDA kernels for non-CUDA builds
    ignore_keys = set()
    if not options.mps:
        ignore_keys.add(DispatchKey.MPS)

        if DispatchKey.MPS in dispatch_keys:
            del dispatch_keys[dispatch_keys.index(DispatchKey.MPS)]

    parsed_yaml = parse_native_yaml(native_yaml_path, tags_yaml_path, ignore_keys)
    valid_tags = _GLOBAL_PARSE_TAGS_YAML_CACHE[tags_yaml_path]
    native_functions, backend_indices = (
        parsed_yaml.native_functions,
        parsed_yaml.backend_indices,
    )

    grouped_native_functions = get_grouped_native_functions(native_functions)

    structured_native_functions = [
        g for g in grouped_native_functions if isinstance(g, NativeFunctionsGroup)
    ]
    native_functions_with_view_groups = get_grouped_by_view_native_functions(
        native_functions
    )
    view_groups = [
        g
        for g in native_functions_with_view_groups
        if isinstance(g, NativeFunctionsViewGroup)
    ]

    # NB: It is mandatory to NOT use os.path.join here, as the install directory
    # will eventually be ingested by cmake, which does not respect Windows style
    # path slashes.  If you switch this to use os.path.join, you'll get an error
    # like:
    #
    #   Syntax error in cmake code when parsing string
    #
    #     C:/Jenkins/workspace/pytorch-builds/pytorch-win-ws2016-cuda9-cudnn7-py3-build/build/aten/src/ATen\core/TensorMethods.h
    #
    #   Invalid character escape '\c'.
    core_install_dir = f"{options.install_dir}/core"
    pathlib.Path(core_install_dir).mkdir(parents=True, exist_ok=True)
    ops_install_dir = f"{options.install_dir}/ops"
    pathlib.Path(ops_install_dir).mkdir(parents=True, exist_ok=True)

    core_fm = make_file_manager(options=options, install_dir=core_install_dir)
    cpu_fm = make_file_manager(options=options)
    cpu_vec_fm = make_file_manager(options=options)
    cuda_fm = make_file_manager(options=options)
    ops_fm = make_file_manager(options=options, install_dir=ops_install_dir)

    # Only a limited set of dispatch keys get CPUFunctions.h headers generated
    # for them; this is the set
    functions_keys = {
        DispatchKey.CPU,
        DispatchKey.CUDA,
        DispatchKey.CompositeImplicitAutograd,
        DispatchKey.CompositeImplicitAutogradNestedTensor,
        DispatchKey.CompositeExplicitAutograd,
        DispatchKey.CompositeExplicitAutogradNonFunctional,
        DispatchKey.Meta,
    }
    if options.mps:
        functions_keys.add(DispatchKey.MPS)

    if options.backend_whitelist:
        dispatch_keys = [
            k
            for k in dispatch_keys
            if is_generic_dispatch_key(k) or str(k) in options.backend_whitelist
        ]

    static_dispatch_idx: List[BackendIndex] = []
    if options.static_dispatch_backend:
        static_dispatch_idx = [
            backend_indices[DispatchKey.parse(key)]
            for key in options.static_dispatch_backend
        ]
        for key in options.static_dispatch_backend:
            dp_key = DispatchKey.parse(key)
            if dp_key not in functions_keys:
                functions_keys.add(dp_key)

    if "sources" in options.generate:
        gen_source_files(
            native_functions=native_functions,
            grouped_native_functions=grouped_native_functions,
            structured_native_functions=structured_native_functions,
            view_groups=view_groups,
            selector=selector,
            static_dispatch_idx=static_dispatch_idx,
            backend_indices=backend_indices,
            core_fm=core_fm,
            cpu_fm=cpu_fm,
            cpu_vec_fm=cpu_vec_fm,
            cuda_fm=cuda_fm,
            dispatch_keys=dispatch_keys,
            functions_keys=functions_keys,
            rocm=options.rocm,
            force_schema_registration=options.force_schema_registration,
            per_operator_headers=options.per_operator_headers,
            skip_dispatcher_op_registration=options.skip_dispatcher_op_registration,
        )

    if "headers" in options.generate:
        gen_headers(
            native_functions=native_functions,
            valid_tags=valid_tags,
            grouped_native_functions=grouped_native_functions,
            structured_native_functions=structured_native_functions,
            static_dispatch_idx=static_dispatch_idx,
            selector=selector,
            backend_indices=backend_indices,
            core_fm=core_fm,
            cpu_fm=cpu_fm,
            cuda_fm=cuda_fm,
            ops_fm=ops_fm,
            dispatch_keys=dispatch_keys,
            functions_keys=functions_keys,
            rocm=options.rocm,
            per_operator_headers=options.per_operator_headers,
        )

    if "declarations_yaml" in options.generate:
        gen_declarations_yaml(native_functions=native_functions, cpu_fm=cpu_fm)

    if options.output_dependencies:
        depfile_path = pathlib.Path(options.output_dependencies).resolve()
        depfile_name = depfile_path.name
        depfile_stem = depfile_path.stem

        for fm, prefix in [
            (cpu_fm, ""),
            (cpu_vec_fm, "cpu_vec_"),
            (core_fm, "core_"),
            (cuda_fm, "cuda_"),
            (ops_fm, "ops_"),
        ]:
            varname = prefix + depfile_stem
            path = depfile_path.parent / (prefix + depfile_name)
            fm.write_outputs(varname, str(path))


if __name__ == "__main__":
    main()<|MERGE_RESOLUTION|>--- conflicted
+++ resolved
@@ -349,22 +349,12 @@
     ]
 
 
-<<<<<<< HEAD
-# Translates arguments of a native function from DispatcherSignature form to CppSignature form with support for
-# supporting usecases even when there is a memory_format argument along with tensor_option arguments.
-# This usecase is not covered by tools.codegen.api.translate() yet as its application is limited to static dispatch
-def translate_args_dispatcher_to_cpp(
-    sig: DispatcherSignature,
-    cpp_sig: CppSignature,
-    f: NativeFunction,
-=======
 # Translates arguments of `sig` to CppSignature bindings.
 # Note that we have a special case for `memory_format` argument and this case is not covered by
 # tools.codegen.api.translate() yet as its application is limited to static dispatch.
 def translate_args(
     sig: Union[CppSignature, DispatcherSignature],
     cpp_sig: CppSignature,
->>>>>>> 0455c9b0
 ) -> str:
 
     # Adds SpecialArgName.possibly_redundant_memory_format NamedCType for memory_format bindings
@@ -386,13 +376,8 @@
                 output_bindings.append(binding)
         return output_bindings
 
-<<<<<<< HEAD
-    disp_sig = sig
-    disp_bindings = disp_sig.arguments()
-=======
     src_bindings = list(sig.arguments())
     goal_bindings = list(cpp_sig.arguments())
->>>>>>> 0455c9b0
     # When last argument of CPP signature has SpecialArgName.possibly_redundant_memory_format NCType,
     # get memory_format bindings of dispatcher signature to have the same NCType as well
     for arg in goal_bindings:
@@ -404,11 +389,7 @@
 
 
 def generate_static_dispatch_backend_call(
-<<<<<<< HEAD
-    sig: DispatcherSignature,
-=======
     sig: Union[CppSignature, DispatcherSignature],
->>>>>>> 0455c9b0
     f: NativeFunction,
     backend_index: BackendIndex,
 ) -> str:
@@ -421,11 +402,7 @@
         cpp_sig = cpp_sigs.signature
     assert cpp_sig is not None
     name = cpp_sig.name()
-<<<<<<< HEAD
-    exprs = translate_args_dispatcher_to_cpp(sig, cpp_sig, f)
-=======
     exprs = translate_args(sig, cpp_sig)
->>>>>>> 0455c9b0
     backend_metadata = backend_index.get_kernel(f)
     kernel_ns = (
         backend_metadata.cpp_namespace
@@ -437,11 +414,7 @@
 
 
 def generate_static_dispatch_fallback_call(
-<<<<<<< HEAD
-    sig: DispatcherSignature,
-=======
     sig: Union[CppSignature, DispatcherSignature],
->>>>>>> 0455c9b0
     f: NativeFunction,
     backend_indices: List[BackendIndex],
 ) -> str:
@@ -454,11 +427,7 @@
         cpp_sig = cpp_sigs.signature
     assert cpp_sig is not None
     name = cpp_sig.name()
-<<<<<<< HEAD
-    exprs = translate_args_dispatcher_to_cpp(sig, cpp_sig, f)
-=======
     exprs = translate_args(sig, cpp_sig)
->>>>>>> 0455c9b0
     ns = DEFAULT_KERNEL_NAMESPACE.replace("::native", "")
     if f.has_composite_explicit_autograd_kernel:
         return f"return {ns}::{DispatchKey.CompositeExplicitAutograd.lower()}::{name}({exprs});"
@@ -474,11 +443,7 @@
 
 
 def static_dispatch(
-<<<<<<< HEAD
-    sig: DispatcherSignature,
-=======
     sig: Union[CppSignature, DispatcherSignature],
->>>>>>> 0455c9b0
     f: NativeFunction,
     backend_indices: List[BackendIndex],
 ) -> str:
