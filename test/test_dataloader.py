--- conflicted
+++ resolved
@@ -2282,7 +2282,6 @@
 
         dataset = [torch.nested.nested_tensor([torch.randn(5)], device=device) for _ in range(10)]
 
-<<<<<<< HEAD
         pin_memory_settings = [False]
         if device == 'cpu' and torch.cuda.is_available():
             pin_memory_settings.append(True)
@@ -2292,25 +2291,13 @@
                 dataset,
                 batch_size=1,
                 num_workers=4,
-                collate_fn=_identity,
+                collate_fn=_clone_collate,
                 pin_memory=pin_memory,
-                multiprocessing_context=('spawn' if 'cuda' in device else 'fork'),
+                multiprocessing_context=context,
             )
 
             for i, batch in enumerate(loader):
                 self.assertEqual(batch[0], dataset[i])
-=======
-        loader = torch.utils.data.DataLoader(
-            dataset,
-            batch_size=1,
-            num_workers=4,
-            collate_fn=_clone_collate,
-            multiprocessing_context=context,
-        )
-
-        for i, batch in enumerate(loader):
-            self.assertEqual(batch[0], dataset[i])
->>>>>>> aa707f01
 
         # Error case: default collate_fn doesn't currently support batches of nested tensors.
         # Following the current semantics, we'd need to stack them, which isn't possible atm.
